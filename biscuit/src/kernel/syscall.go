--- conflicted
+++ resolved
@@ -4548,11 +4548,7 @@
 			bpg, err := proc.Userdmap8_inner(freshtls+i, true)
 			if err != 0 {
 				physmem.Refdown(p_pg)
-<<<<<<< HEAD
-				return 0, 0, 0, -common.ENOMEM
-=======
 				return 0, 0, 0, err
->>>>>>> 631f4423
 			}
 			left := tlscopylen - i
 			if len(src) > left {
