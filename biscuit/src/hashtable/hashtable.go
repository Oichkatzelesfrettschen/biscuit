--- conflicted
+++ resolved
@@ -61,29 +61,20 @@
 	return false
 }
 
-<<<<<<< HEAD
 // /         Hashtable_t represents a basic hash table mapping keys to values.
 // /         It is protected internally by bucket locks.
-=======
-// / Hashtable_t represents a basic hash table mapping keys to values.
-// / It is protected internally by bucket locks.
->>>>>>> a04b8cdf
+
 type Hashtable_t struct {
 	table    []*bucket_t
 	capacity int
 	maxchain int
 }
 
-<<<<<<< HEAD
 // /         MkHash allocates a new Hashtable_t with the given size.
 // /
 // /         \param size number of buckets to allocate
 // /         \return pointer to an initialized Hashtable_t.
-=======
-// / MkHash allocates a new Hashtable_t with the given size.
-// / \param size number of buckets to allocate
-// / \return pointer to an initialized Hashtable_t.
->>>>>>> a04b8cdf
+
 func MkHash(size int) *Hashtable_t {
 	ht := &Hashtable_t{}
 	ht.capacity = size
@@ -95,14 +86,10 @@
 	return ht
 }
 
-<<<<<<< HEAD
 // /         String returns a formatted representation of the table contents.
 // /
 // /         \return string description of bucket chains.
-=======
-// / String returns a formatted representation of the table contents.
-// / \return string description of bucket chains.
->>>>>>> a04b8cdf
+
 func (ht *Hashtable_t) String() string {
 	s := ""
 	for i, b := range ht.table {
@@ -117,14 +104,10 @@
 	return s
 }
 
-<<<<<<< HEAD
 // /         Size returns the total number of elements stored in the table.
 // /
 // /         \return element count.
-=======
-// / Size returns the total number of elements stored in the table.
-// / \return element count.
->>>>>>> a04b8cdf
+
 func (ht *Hashtable_t) Size() int {
 	n := 0
 	for _, b := range ht.table {
@@ -133,24 +116,17 @@
 	return n
 }
 
-<<<<<<< HEAD
 // /         Pair_t represents a key/value tuple returned by Elems.
-=======
-// / Pair_t represents a key/value tuple returned by Elems.
->>>>>>> a04b8cdf
+
 type Pair_t struct {
 	Key   interface{}
 	Value interface{}
 }
 
-<<<<<<< HEAD
 // /         Elems returns all key/value pairs currently stored.
 // /
 // /         \return slice of Pair_t containing each element.
-=======
-// / Elems returns all key/value pairs currently stored.
-// / \return slice of Pair_t containing each element.
->>>>>>> a04b8cdf
+
 func (ht *Hashtable_t) Elems() []Pair_t {
 	p := make([]Pair_t, 0)
 	for _, b := range ht.table {
@@ -162,16 +138,11 @@
 	return p
 }
 
-<<<<<<< HEAD
 // /         Get looks up the provided key and returns its value.
 // /
 // /         \param key value to search for
 // /         \return stored value and true when found.
-=======
-// / Get looks up the provided key and returns its value.
-// / \param key value to search for
-// / \return stored value and true when found.
->>>>>>> a04b8cdf
+
 func (ht *Hashtable_t) Get(key interface{}) (interface{}, bool) {
 	kh := khash(key)
 	b := ht.table[ht.hash(kh)]
@@ -192,18 +163,12 @@
 	return nil, false
 }
 
-<<<<<<< HEAD
 // /         GetRLock performs Get while holding a read lock.
 // /         Used only for performance comparisons.
 // /
 // /         \param key value to search for
 // /         \return stored value and true when found.
-=======
-// / GetRLock performs Get while holding a read lock.
-// / Used only for performance comparisons.
-// / \param key value to search for
-// / \return stored value and true when found.
->>>>>>> a04b8cdf
+
 func (ht *Hashtable_t) GetRLock(key interface{}) (interface{}, bool) {
 	kh := khash(key)
 	b := ht.table[ht.hash(kh)]
@@ -227,18 +192,12 @@
 	return nil, false
 }
 
-<<<<<<< HEAD
 // /         Set inserts a key/value pair and returns false if the key already existed.
 // /
 // /         \param key identifier
 // /         \param value data to store
 // /         \return previous value and true when inserted.
-=======
-// / Set inserts a key/value pair and returns false if the key already existed.
-// / \param key identifier
-// / \param value data to store
-// / \return previous value and true when inserted.
->>>>>>> a04b8cdf
+
 func (ht *Hashtable_t) Set(key interface{}, value interface{}) (interface{}, bool) {
 	kh := khash(key)
 	b := ht.table[ht.hash(kh)]
@@ -270,14 +229,10 @@
 	return value, true
 }
 
-<<<<<<< HEAD
 // /         Del removes a key from the table.
 // /
 // /         \param key identifier to delete
-=======
-// / Del removes a key from the table.
-// / \param key identifier to delete
->>>>>>> a04b8cdf
+
 func (ht *Hashtable_t) Del(key interface{}) {
 	kh := khash(key)
 	b := ht.table[ht.hash(kh)]
@@ -308,18 +263,12 @@
 	panic("del of non-existing key")
 }
 
-<<<<<<< HEAD
 // /         Iter applies f to each key/value pair.
 // /
 // /         Iteration stops when f returns true.
 // /         \param f visitor function
 // /         \return true if f returned true for any element.
-=======
-// / Iter applies f to each key/value pair.
-// / Iteration stops when f returns true.
-// / \param f visitor function
-// / \return true if f returned true for any element.
->>>>>>> a04b8cdf
+
 func (ht *Hashtable_t) Iter(f func(interface{}, interface{}) bool) bool {
 	for _, b := range ht.table {
 		if b.iter(f) {
