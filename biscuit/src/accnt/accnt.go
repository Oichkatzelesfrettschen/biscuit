package accnt

import "sync"
import "sync/atomic"
import "time"

import "util"

<<<<<<< HEAD
// Accnt_t tracks accumulated user and system time in nanoseconds.
// The embedded mutex allows safe concurrent snapshots.
type Accnt_t struct {
	Userns     int64 /// nanoseconds spent in user mode
	Sysns      int64 /// nanoseconds spent in system mode
	sync.Mutex       /// guards concurrent updates
}

// / Utadd increments the accumulated user time by delta nanoseconds.
=======
/**
 * Accnt_t accumulates per-process accounting information.
 *
 * Both Userns and Sysns store runtime in nanoseconds. The embedded
 * mutex allows callers to take a consistent snapshot of the fields
 * when exporting usage statistics.
 */
type Accnt_t struct {
	/// Nanoseconds of user time consumed.
	Userns int64
	/// Nanoseconds of system time consumed.
	Sysns int64
	/// Protects concurrent access when reporting usage data.
	sync.Mutex
}

/// Utadd adds delta nanoseconds to the user-time counter.
///
/// @param delta Amount to add in nanoseconds.
>>>>>>> e6e5b9d7
func (a *Accnt_t) Utadd(delta int) {
	atomic.AddInt64(&a.Userns, int64(delta))
}

<<<<<<< HEAD
// / Systadd increments the accumulated system time by delta nanoseconds.
=======
/// Systadd adds delta nanoseconds to the system-time counter.
///
/// @param delta Amount to add in nanoseconds.
>>>>>>> e6e5b9d7
func (a *Accnt_t) Systadd(delta int) {
	atomic.AddInt64(&a.Sysns, int64(delta))
}

<<<<<<< HEAD
// / Now returns the current time in nanoseconds.
=======
/// Now returns the current time in nanoseconds.
///
/// @return Current time since Unix epoch in nanoseconds.
>>>>>>> e6e5b9d7
func (a *Accnt_t) Now() int {
	return int(time.Now().UnixNano())
}

<<<<<<< HEAD
// / Io_time subtracts the elapsed time since from system time.
=======
/// Io_time removes time spent waiting for I/O from system time.
///
/// @param since Timestamp when the I/O wait began, in nanoseconds.
>>>>>>> e6e5b9d7
func (a *Accnt_t) Io_time(since int) {
	d := a.Now() - since
	a.Systadd(-d)
}

<<<<<<< HEAD
// / Sleep_time accounts for time spent sleeping since the provided timestamp.
=======
/// Sleep_time removes time spent sleeping from system time.
///
/// @param since Timestamp when the sleep began, in nanoseconds.
>>>>>>> e6e5b9d7
func (a *Accnt_t) Sleep_time(since int) {
	d := a.Now() - since
	a.Systadd(-d)
}

<<<<<<< HEAD
// / Finish records the system time consumed since the provided start.
=======
/// Finish finalizes accounting by adding time since @p inttime to system time.
///
/// @param inttime Start time for measuring final system usage in nanoseconds.
>>>>>>> e6e5b9d7
func (a *Accnt_t) Finish(inttime int) {
	a.Systadd(a.Now() - inttime)
}

<<<<<<< HEAD
// / Add merges another accounting structure into this one.
=======
/// Add merges another accounting record into this one.
///
/// @param n Record to merge.
>>>>>>> e6e5b9d7
func (a *Accnt_t) Add(n *Accnt_t) {
	a.Lock()
	a.Userns += n.Userns
	a.Sysns += n.Sysns
	a.Unlock()
}

<<<<<<< HEAD
// / Fetch returns a usage snapshot encoded as a rusage structure.
=======
/// Fetch returns a snapshot of the accounting information encoded as rusage.
///
/// This method locks the structure to produce a consistent view.
///
/// @return Serialized rusage structure.
>>>>>>> e6e5b9d7
func (a *Accnt_t) Fetch() []uint8 {
	a.Lock()
	ru := a.To_rusage()
	a.Unlock()
	return ru
}

<<<<<<< HEAD
// / To_rusage builds a rusage byte slice representing user and system time.
=======
/// To_rusage converts the accounting data into a byte slice formatted as an
/// rusage structure.
///
/// @return Byte slice containing user and system usage suitable for copying to
///         userspace.
>>>>>>> e6e5b9d7
func (a *Accnt_t) To_rusage() []uint8 {
	words := 4
	ret := make([]uint8, words*8)
	totv := func(nano int64) (int, int) {
		secs := int(nano / 1e9)
		usecs := int((nano % 1e9) / 1000)
		return secs, usecs
	}
	off := 0
	// user timeval
	s, us := totv(a.Userns)
	util.Writen(ret, 8, off, s)
	off += 8
	util.Writen(ret, 8, off, us)
	off += 8
	// sys timeval
	s, us = totv(a.Sysns)
	util.Writen(ret, 8, off, s)
	off += 8
	util.Writen(ret, 8, off, us)
	off += 8
	return ret
}<|MERGE_RESOLUTION|>--- conflicted
+++ resolved
@@ -6,7 +6,6 @@
 
 import "util"
 
-<<<<<<< HEAD
 // Accnt_t tracks accumulated user and system time in nanoseconds.
 // The embedded mutex allows safe concurrent snapshots.
 type Accnt_t struct {
@@ -16,95 +15,45 @@
 }
 
 // / Utadd increments the accumulated user time by delta nanoseconds.
-=======
-/**
- * Accnt_t accumulates per-process accounting information.
- *
- * Both Userns and Sysns store runtime in nanoseconds. The embedded
- * mutex allows callers to take a consistent snapshot of the fields
- * when exporting usage statistics.
- */
-type Accnt_t struct {
-	/// Nanoseconds of user time consumed.
-	Userns int64
-	/// Nanoseconds of system time consumed.
-	Sysns int64
-	/// Protects concurrent access when reporting usage data.
-	sync.Mutex
-}
 
-/// Utadd adds delta nanoseconds to the user-time counter.
-///
-/// @param delta Amount to add in nanoseconds.
->>>>>>> e6e5b9d7
 func (a *Accnt_t) Utadd(delta int) {
 	atomic.AddInt64(&a.Userns, int64(delta))
 }
 
-<<<<<<< HEAD
 // / Systadd increments the accumulated system time by delta nanoseconds.
-=======
-/// Systadd adds delta nanoseconds to the system-time counter.
-///
-/// @param delta Amount to add in nanoseconds.
->>>>>>> e6e5b9d7
+
 func (a *Accnt_t) Systadd(delta int) {
 	atomic.AddInt64(&a.Sysns, int64(delta))
 }
 
-<<<<<<< HEAD
 // / Now returns the current time in nanoseconds.
-=======
-/// Now returns the current time in nanoseconds.
-///
-/// @return Current time since Unix epoch in nanoseconds.
->>>>>>> e6e5b9d7
+
 func (a *Accnt_t) Now() int {
 	return int(time.Now().UnixNano())
 }
 
-<<<<<<< HEAD
 // / Io_time subtracts the elapsed time since from system time.
-=======
-/// Io_time removes time spent waiting for I/O from system time.
-///
-/// @param since Timestamp when the I/O wait began, in nanoseconds.
->>>>>>> e6e5b9d7
+
 func (a *Accnt_t) Io_time(since int) {
 	d := a.Now() - since
 	a.Systadd(-d)
 }
 
-<<<<<<< HEAD
 // / Sleep_time accounts for time spent sleeping since the provided timestamp.
-=======
-/// Sleep_time removes time spent sleeping from system time.
-///
-/// @param since Timestamp when the sleep began, in nanoseconds.
->>>>>>> e6e5b9d7
+
 func (a *Accnt_t) Sleep_time(since int) {
 	d := a.Now() - since
 	a.Systadd(-d)
 }
 
-<<<<<<< HEAD
 // / Finish records the system time consumed since the provided start.
-=======
-/// Finish finalizes accounting by adding time since @p inttime to system time.
-///
-/// @param inttime Start time for measuring final system usage in nanoseconds.
->>>>>>> e6e5b9d7
+
 func (a *Accnt_t) Finish(inttime int) {
 	a.Systadd(a.Now() - inttime)
 }
 
-<<<<<<< HEAD
 // / Add merges another accounting structure into this one.
-=======
-/// Add merges another accounting record into this one.
-///
-/// @param n Record to merge.
->>>>>>> e6e5b9d7
+
 func (a *Accnt_t) Add(n *Accnt_t) {
 	a.Lock()
 	a.Userns += n.Userns
@@ -112,15 +61,8 @@
 	a.Unlock()
 }
 
-<<<<<<< HEAD
 // / Fetch returns a usage snapshot encoded as a rusage structure.
-=======
-/// Fetch returns a snapshot of the accounting information encoded as rusage.
-///
-/// This method locks the structure to produce a consistent view.
-///
-/// @return Serialized rusage structure.
->>>>>>> e6e5b9d7
+
 func (a *Accnt_t) Fetch() []uint8 {
 	a.Lock()
 	ru := a.To_rusage()
@@ -128,15 +70,8 @@
 	return ru
 }
 
-<<<<<<< HEAD
 // / To_rusage builds a rusage byte slice representing user and system time.
-=======
-/// To_rusage converts the accounting data into a byte slice formatted as an
-/// rusage structure.
-///
-/// @return Byte slice containing user and system usage suitable for copying to
-///         userspace.
->>>>>>> e6e5b9d7
+
 func (a *Accnt_t) To_rusage() []uint8 {
 	words := 4
 	ret := make([]uint8, words*8)
