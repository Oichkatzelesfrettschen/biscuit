package vm

import "fmt"

import "defs"
import "fdops"
import "mem"
import "util"

//import "fd"

/// Page table entry flags used by the virtual memory system.

const PTE_P mem.Pa_t = 1 << 0
const PTE_W mem.Pa_t = 1 << 1
const PTE_U mem.Pa_t = 1 << 2
const PTE_A mem.Pa_t = 1 << 5
const PTE_D mem.Pa_t = 1 << 6
const PTE_G mem.Pa_t = 1 << 8
const PTE_PCD mem.Pa_t = 1 << 4
const PTE_PS mem.Pa_t = 1 << 7

// our flags; bits 9-11 are ignored for all page map entries in long mode
const PTE_COW mem.Pa_t = 1 << 9
const PTE_WASCOW mem.Pa_t = 1 << 10

/// Constants describing page size and address calculations.
const PGSIZEW uintptr = uintptr(mem.PGSIZE)
const PGSHIFT uint = 12
const PGOFFSET mem.Pa_t = 0xfff
const PGMASK mem.Pa_t = ^(PGOFFSET)
const IPGMASK int = ^(int(PGOFFSET))
const PTE_ADDR mem.Pa_t = PGMASK
const PTE_FLAGS mem.Pa_t = (PTE_P | PTE_W | PTE_U | PTE_PCD | PTE_PS | PTE_COW |
	PTE_WASCOW)

/// mtype_t enumerates the kinds of supported memory mappings.
type mtype_t uint

/// Types of supported memory mappings.
const (
	VANON mtype_t = 1 << iota
	// shared or private file
	VFILE mtype_t = 1 << iota
	// shared anonymous
	VSANON mtype_t = 1 << iota
)

/// Mfile_t tracks a file-backed mapping within an address space.
type Mfile_t struct {
	mfops fdops.Fdops_i
	unpin mem.Unpin_i
	// once mapcount is 0, close mfops
	mapcount int
}

/// Vminfo_t describes a contiguous range of virtual memory.
type Vminfo_t struct {
	Mtype mtype_t
	Pgn   uintptr
	Pglen int
	Perms uint
	file  struct {
		foff   int
		mfile  *Mfile_t
		shared bool
	}
	pch []mem.Pa_t
}

/// Vmregion_t manages all virtual memory mappings using a red-black tree.
type Vmregion_t struct {
	rb     Rbh_t
	_pglen int
	Novma  uint
	hole   struct {
		startn uintptr
		pglen  uintptr
	}
}

<<<<<<< HEAD
/// Filepage returns the file page backing `va`. The file system
/// increases the reference count on success.
=======
// / Filepage retrieves the file-backed page corresponding to va.
// / Steps:
// /   1. Verify the mapping is file-based.
// /   2. Translate va into a file offset and request the page via Mmapi.
// /   3. Return the page pointer and its physical address.
// / Global state: open count of the backing file may increase.
>>>>>>> d9a5be02
func (vmi *Vminfo_t) Filepage(va uintptr) (*mem.Pg_t, mem.Pa_t, defs.Err_t) {
	if vmi.Mtype != VFILE {
		panic("must be file mapping")
	}
	voff := int(va - (vmi.Pgn << PGSHIFT))
	foff := vmi.file.foff + voff
	mmapi, err := vmi.file.mfile.mfops.Mmapi(foff, 1, vmi.file.shared)
	if err != 0 {
		return nil, 0, err
	}
	return mmapi[0].Pg, mmapi[0].Phys, 0
}

<<<<<<< HEAD
/// Ptefor returns the page table entry pointer for `va` in `pmap`,
/// allocating intermediate tables as necessary.
=======
// / Ptefor returns the page-table entry pointer for va within pmap.
// / Steps:
// /   1. Allocate intermediate tables on first use when vmi.pch is nil.
// /   2. Calculate the entry offset and ensure it is valid.
// /   3. Return the pointer, creating new tables if needed.
// / Global state: may allocate new page tables in pmap.
>>>>>>> d9a5be02
func (vmi *Vminfo_t) Ptefor(pmap *mem.Pmap_t, va uintptr) (*mem.Pa_t, bool) {
	if vmi.pch == nil {
		bva := int(vmi.Pgn) << PGSHIFT
		ptbl, slot := pmap_pgtbl(pmap, bva, true, PTE_U|PTE_W)
		if ptbl == nil {
			return nil, false
		}
		vmi.pch = ptbl[slot:]
	}
	vn := (va >> PGSHIFT) - vmi.Pgn
	if vn >= uintptr(vmi.Pglen) {
		panic("uh oh")
	}
	if vn < uintptr(len(vmi.pch)) {
		return &vmi.pch[vn], true
	} else {
		ptbl, slot := pmap_pgtbl(pmap, int(va), true, PTE_U|PTE_W)
		if ptbl == nil {
			return nil, false
		}
		return &ptbl[slot], true
	}
}

func (m *Vmregion_t) _canmerge(a, b *Vminfo_t) bool {
	aend := a.Pgn + uintptr(a.Pglen)
	bend := b.Pgn + uintptr(b.Pglen)
	if a.Pgn != bend && b.Pgn != aend {
		return false
	}
	if a.Mtype != b.Mtype {
		return false
	}
	if a.Perms != b.Perms {
		return false
	}
	if a.Mtype == VFILE {
		if a.file.shared != b.file.shared {
			return false
		}
		if a.file.mfile.mfops.Pathi() != b.file.mfile.mfops.Pathi() {
			return false
		}
		afend := a.file.foff + (a.Pglen << PGSHIFT)
		bfend := b.file.foff + (b.Pglen << PGSHIFT)
		if a.file.foff != bfend && b.file.foff != afend {
			return false
		}
	}
	return true
}

func (m *Vmregion_t) _merge(dst, src *Vminfo_t) {
	// XXXPANIC
	if !m._canmerge(dst, src) {
		panic("shat upon")
	}
	if src.Pgn < dst.Pgn {
		dst.Pgn = src.Pgn
		dst.pch = src.pch
	}
	if src.Mtype == VFILE {
		if src.file.foff < dst.file.foff {
			dst.file.foff = src.file.foff
		}
		dst.file.mfile.mapcount += src.file.mfile.mapcount
	}
	dst.Pglen += src.Pglen
}

// looks for an adjacent mapping of the same type which can be merged into nn.
func (m *Vmregion_t) _trymerge(nn *Rbn_t, larger bool) {
	var n *Rbn_t
	if larger {
		n = nn.r
	} else {
		n = nn.l
	}
	for n != nil {
		if m._canmerge(&nn.vmi, &n.vmi) {
			m._merge(&nn.vmi, &n.vmi)
			m.rb.remove(n)
			return
		}
		if larger {
			n = n.l
		} else {
			n = n.r
		}
	}
}

// insert a new mapping, merging into the mapping both adjacent mappings, if
// they exist. there are three cases of pre-existing mappings when we do a new
// insert:
// 1) two adjacent mappings of the same type exist
// 2) one adjacent mapping of the same type exists
// 3) no adjacent mappings exist.
// my strategy is to check for an adjacent mapping while looking up the place
// to insert the new node. if we are in case 1 or 2, we must find one adjacent
// mapping during the traversal. case 3 is the only scenario where we must
// insert a new node.
func (m *Vmregion_t) insert(vmi *Vminfo_t) {
	// increase opencount for the file, if any
	if vmi.Mtype == VFILE {
		// XXXPANIC
		if vmi.file.mfile.mapcount != vmi.Pglen {
			panic("bad mapcount")
		}
		vmi.file.mfile.mfops.Reopen()
	}
	// adjust the cached hole
	if vmi.Pgn == m.hole.startn {
		m.hole.startn += uintptr(vmi.Pglen)
		m.hole.pglen -= uintptr(vmi.Pglen)
	} else if vmi.Pgn >= m.hole.startn &&
		vmi.Pgn < m.hole.startn+m.hole.pglen {
		m.hole.pglen = vmi.Pgn - m.hole.startn
	}
	m._pglen += vmi.Pglen
	var par *Rbn_t
	for n := m.rb.root; n != nil; {
		// XXXPANIC
		if n.vmi.Pgn == vmi.Pgn {
			panic("addr exists")
		}
		// is this an adjacent, merge-able mapping?
		if m._canmerge(&n.vmi, vmi) {
			m._merge(&n.vmi, vmi)
			if n.vmi.Pgn < vmi.Pgn {
				// found the lower piece, check for higher
				m._trymerge(n, true)
			} else {
				// found the higher piece, check for the lower
				m._trymerge(n, false)
			}
			return
		}
		par = n
		if vmi.Pgn > n.vmi.Pgn {
			n = n.r
		} else {
			n = n.l
		}
	}
	// there are no mergable mappings, otherwise we would have encountered
	// one during traversal.
	m.Novma++
	nn := &Rbn_t{p: par, c: RED, vmi: *vmi}
	if par == nil {
		m.rb.root = nn
	} else {
		if par.vmi.Pgn > vmi.Pgn {
			par.l = nn
		} else {
			par.r = nn
		}
	}
	m.rb._balance(nn)
}

func (m *Vmregion_t) _clear(vmi *Vminfo_t, pglen int) {
	// decrement mapcounts, close file if necessary
	if vmi.Mtype != VFILE {
		return
	}
	//oc := vmi.file.mfile.mapcount
	vmi.file.mfile.mapcount -= pglen
	// XXXPANIC
	if vmi.file.mfile.mapcount < 0 {
		//fmt.Printf("%v %v (%v)\n", oc, pglen, vmi.Pglen)
		panic("negative ref count")
	}
	if vmi.file.mfile.mapcount == 0 {
		vmi.file.mfile.mfops.Close()
	}
}

<<<<<<< HEAD
/// Clear closes all file mappings and resets the region set.
=======
// / Clear closes all file-backed mappings and resets bookkeeping.
// / Steps:
// /   1. Iterate over all mappings to decrement map counts.
// /   2. Close files when their map count reaches zero.
// / Global state: modifies map counts and may close files.
>>>>>>> d9a5be02
func (m *Vmregion_t) Clear() {
	m.Iter(func(vmi *Vminfo_t) {
		m._clear(vmi, vmi.Pglen)
	})
}

<<<<<<< HEAD
/// Lookup returns the mapping containing the given virtual address `va`.
=======
// / Lookup returns the VMA covering the provided virtual address.
// / Steps:
// /   1. Convert va to a page number and search the tree.
// /   2. Return the mapping when found or nil otherwise.
// / Global state: none; performs a read-only search.
>>>>>>> d9a5be02
func (m *Vmregion_t) Lookup(va uintptr) (*Vminfo_t, bool) {
	pgn := va >> PGSHIFT
	n := m.rb.lookup(pgn)
	if n == nil {
		return nil, false
	}
	return &n.vmi, true
}

func (m *Vmregion_t) _copy1(par, src *Rbn_t) *Rbn_t {
	if src == nil {
		return nil
	}
	ret := &Rbn_t{}
	*ret = *src
	ret.vmi.pch = nil
	// create per-process mfile objects and increase opencount for file
	// mappings
	if ret.vmi.Mtype == VFILE {
		nmf := &Mfile_t{}
		*nmf = *src.vmi.file.mfile
		ret.vmi.file.mfile = nmf
		nmf.mfops.Reopen()
	}
	ret.p = par
	ret.l = m._copy1(ret, src.l)
	ret.r = m._copy1(ret, src.r)
	return ret
}

<<<<<<< HEAD
/// Copy duplicates all mappings and returns a new Vmregion_t.
=======
// / Copy duplicates all mappings for fork or snapshot.
// / Steps:
// /   1. Recursively clone the region tree, allocating new mfile objects
// /      for file-backed regions.
// /   2. Reopen files to maintain reference counts.
// /   3. Return a new Vmregion_t mirroring the current one.
// / Global state: increases open counts on mapped files.
>>>>>>> d9a5be02
func (m *Vmregion_t) Copy() Vmregion_t {
	var ret Vmregion_t
	ret._pglen, ret.Novma = m._pglen, m.Novma
	ret.rb.root = m._copy1(nil, m.rb.root)
	return ret
}

func (m *Vmregion_t) dump() {
	fmt.Printf("novma: %v\n", m.Novma)
	m.Iter(func(vmi *Vminfo_t) {
		end := (vmi.Pgn + uintptr(vmi.Pglen)) << PGSHIFT
		var perms string
		switch vmi.Mtype {
		case VANON:
			perms = "A-"
		case VFILE:
			if vmi.file.shared {
				perms = "SF-"
			} else {
				perms = "F-"
			}
		case VSANON:
			perms = "SA-"
		}
		if vmi.Perms&uint(PTE_U) != 0 {
			perms += "R"
		}
		if vmi.Perms&uint(PTE_W) != 0 {
			perms += ",W"
		}
		if vmi.Perms&uint(PTE_U) != 0 {
			perms += ",U"
		}
		fmt.Printf("[%x - %x) (%v)\n", vmi.Pgn<<PGSHIFT, end,
			perms)
	})
}

func (m *Vmregion_t) _iterX(n *Rbn_t, f func(*Vminfo_t)) {
	if n == nil {
		return
	}
	m._iterX(n.l, f)
	m._iterX(n.r, f)
	f(&n.vmi)
	n.p, n.r, n.l = nil, nil, nil
	n.vmi = Vminfo_t{}
}

func (m *Vmregion_t) iterX(f func(*Vminfo_t)) {
	m._iterX(m.rb.root, f)
}

func (m *Vmregion_t) _iter1(n *Rbn_t, f func(*Vminfo_t)) {
	if n == nil {
		return
	}
	m._iter1(n.l, f)
	f(&n.vmi)
	m._iter1(n.r, f)
}

<<<<<<< HEAD
/// Iter walks every mapping in order and invokes `f`.
=======
// / Iter walks each mapping in ascending address order and invokes f.
// / Steps:
// /   1. Use _iter1 to recursively traverse the red-black tree.
// /   2. Invoke the supplied callback for each VMA.
// / Global state: none; read-only iteration.
>>>>>>> d9a5be02
func (m *Vmregion_t) Iter(f func(*Vminfo_t)) {
	m._iter1(m.rb.root, f)
}

<<<<<<< HEAD
/// Pglen returns the total number of pages mapped.
=======
// / Pglen returns the total number of pages currently mapped.
// / Global state: none; reads an internal counter.
>>>>>>> d9a5be02
func (m *Vmregion_t) Pglen() int {
	return m._pglen
}

func (m *Vmregion_t) _findhole(minpgn, minlen uintptr) (uintptr, uintptr) {
	var startn uintptr
	var pglen uintptr
	var done bool
	m.Iter(func(vmi *Vminfo_t) {
		if done {
			return
		}
		if startn == 0 {
			t := vmi.Pgn + uintptr(vmi.Pglen)
			if t >= minpgn {
				startn = t
			}
		} else {
			if vmi.Pgn-startn >= minlen {
				pglen = vmi.Pgn - startn
				done = true
			} else {
				startn = vmi.Pgn + uintptr(vmi.Pglen)
			}
		}
	})
	if startn == 0 {
		startn = minpgn
	}
	if pglen == 0 {
		pglen = (0x100 << (39 - PGSHIFT)) - startn
	}
	return startn, pglen
}

func (m *Vmregion_t) empty(minva, len uintptr) (uintptr, uintptr) {
	minn := minva >> PGSHIFT
	pglen := uintptr(util.Roundup(int(len), mem.PGSIZE) >> PGSHIFT)
	if minn >= m.hole.startn && pglen <= m.hole.pglen {
		return m.hole.startn << PGSHIFT, m.hole.pglen << PGSHIFT
	}
	nhs, nhl := m._findhole(minn, pglen)
	m.hole.startn, m.hole.pglen = nhs, nhl
	if !(minn+pglen <= m.hole.startn+m.hole.pglen) {
		panic("wut")
	}
	return m.hole.startn << PGSHIFT, m.hole.pglen << PGSHIFT
}

func (m *Vmregion_t) end() uintptr {
	last := uintptr(0)
	n := m.rb.root
	for n != nil {
		last = n.vmi.Pgn + uintptr(n.vmi.Pglen)
		n = n.r
	}
	return last << PGSHIFT
}

<<<<<<< HEAD
/// Remove unmaps the specified range from the region set. `novma`
/// limits the number of VMA objects that may remain.
=======
// / Remove unmaps a range from the region set while respecting a VMA limit.
// / Steps:
// /   1. Locate the mapping and adjust reference counts.
// /   2. Delete the node if the entire mapping is removed.
// /   3. Trim mappings when removing from an end.
// /   4. Split mappings when removing from the middle.
// / Global state: updates total pages and may allocate or free VMAs.
>>>>>>> d9a5be02
func (m *Vmregion_t) Remove(start, len int, novma uint) defs.Err_t {
	pgn := uintptr(start) >> PGSHIFT
	pglen := util.Roundup(len, mem.PGSIZE) >> PGSHIFT
	m._pglen -= pglen
	n := m.rb.lookup(pgn)
	if n == nil {
		//m.dump()
		panic("addr not mapped")
	}
	m._clear(&n.vmi, pglen)
	n.vmi.pch = nil
	// remove the whole node?
	if n.vmi.Pgn == pgn && n.vmi.Pglen == pglen {
		m.rb.remove(n)
		m.Novma--
		if m.Novma < 0 {
			panic("shaish!")
		}
		return 0
	}
	// if we are removing the beginning or end of the mapping, we can
	// simply adjust the node.
	pgend := n.vmi.Pgn + uintptr(n.vmi.Pglen)
	if pgn == n.vmi.Pgn || pgn+uintptr(pglen) == pgend {
		if pgn == n.vmi.Pgn {
			n.vmi.Pgn += uintptr(pglen)
			n.vmi.Pglen -= pglen
			if n.vmi.Mtype == VFILE {
				n.vmi.file.foff += pglen << PGSHIFT
			}
		} else {
			n.vmi.Pglen -= pglen
		}
		return 0
	}
	// too many vma objects
	if m.Novma >= novma {
		return -defs.ENOMEM
	}
	// removing middle of a mapping; must add a new node
	avmi := &Vminfo_t{}
	*avmi = n.vmi

	n.vmi.Pglen = int(pgn - n.vmi.Pgn)
	avmi.Pgn = pgn + uintptr(pglen)
	avmi.Pglen = int(pgend - avmi.Pgn)
	if avmi.Mtype == VFILE {
		avmi.file.foff += int((avmi.Pgn - n.vmi.Pgn) << PGSHIFT)
	}
	m.rb._insert(avmi)
	m.Novma++
	return 0
}<|MERGE_RESOLUTION|>--- conflicted
+++ resolved
@@ -79,17 +79,9 @@
 	}
 }
 
-<<<<<<< HEAD
 /// Filepage returns the file page backing `va`. The file system
 /// increases the reference count on success.
-=======
-// / Filepage retrieves the file-backed page corresponding to va.
-// / Steps:
-// /   1. Verify the mapping is file-based.
-// /   2. Translate va into a file offset and request the page via Mmapi.
-// /   3. Return the page pointer and its physical address.
-// / Global state: open count of the backing file may increase.
->>>>>>> d9a5be02
+
 func (vmi *Vminfo_t) Filepage(va uintptr) (*mem.Pg_t, mem.Pa_t, defs.Err_t) {
 	if vmi.Mtype != VFILE {
 		panic("must be file mapping")
@@ -103,17 +95,9 @@
 	return mmapi[0].Pg, mmapi[0].Phys, 0
 }
 
-<<<<<<< HEAD
 /// Ptefor returns the page table entry pointer for `va` in `pmap`,
 /// allocating intermediate tables as necessary.
-=======
-// / Ptefor returns the page-table entry pointer for va within pmap.
-// / Steps:
-// /   1. Allocate intermediate tables on first use when vmi.pch is nil.
-// /   2. Calculate the entry offset and ensure it is valid.
-// /   3. Return the pointer, creating new tables if needed.
-// / Global state: may allocate new page tables in pmap.
->>>>>>> d9a5be02
+
 func (vmi *Vminfo_t) Ptefor(pmap *mem.Pmap_t, va uintptr) (*mem.Pa_t, bool) {
 	if vmi.pch == nil {
 		bva := int(vmi.Pgn) << PGSHIFT
@@ -292,30 +276,26 @@
 	}
 }
 
-<<<<<<< HEAD
-/// Clear closes all file mappings and resets the region set.
-=======
-// / Clear closes all file-backed mappings and resets bookkeeping.
-// / Steps:
-// /   1. Iterate over all mappings to decrement map counts.
-// /   2. Close files when their map count reaches zero.
-// / Global state: modifies map counts and may close files.
->>>>>>> d9a5be02
+
+/// Clear closes all file-backed mappings and resets bookkeeping.
+/// Steps:
+///   1. Iterate over all mappings to decrement map counts.
+///   2. Close files when their map count reaches zero.
+/// Global state: modifies map counts and may close files.
+
 func (m *Vmregion_t) Clear() {
 	m.Iter(func(vmi *Vminfo_t) {
 		m._clear(vmi, vmi.Pglen)
 	})
 }
 
-<<<<<<< HEAD
-/// Lookup returns the mapping containing the given virtual address `va`.
-=======
-// / Lookup returns the VMA covering the provided virtual address.
-// / Steps:
-// /   1. Convert va to a page number and search the tree.
-// /   2. Return the mapping when found or nil otherwise.
-// / Global state: none; performs a read-only search.
->>>>>>> d9a5be02
+
+/// Lookup returns the VMA covering the provided virtual address.
+/// Steps:
+///   1. Convert va to a page number and search the tree.
+///   2. Return the mapping when found or nil otherwise.
+/// Global state: none; performs a read-only search.
+
 func (m *Vmregion_t) Lookup(va uintptr) (*Vminfo_t, bool) {
 	pgn := va >> PGSHIFT
 	n := m.rb.lookup(pgn)
@@ -346,17 +326,15 @@
 	return ret
 }
 
-<<<<<<< HEAD
-/// Copy duplicates all mappings and returns a new Vmregion_t.
-=======
-// / Copy duplicates all mappings for fork or snapshot.
-// / Steps:
-// /   1. Recursively clone the region tree, allocating new mfile objects
-// /      for file-backed regions.
-// /   2. Reopen files to maintain reference counts.
-// /   3. Return a new Vmregion_t mirroring the current one.
-// / Global state: increases open counts on mapped files.
->>>>>>> d9a5be02
+
+/// Copy duplicates all mappings for fork or snapshot.
+/// Steps:
+///   1. Recursively clone the region tree, allocating new mfile objects
+///      for file-backed regions.
+///   2. Reopen files to maintain reference counts.
+///   3. Return a new Vmregion_t mirroring the current one.
+/// Global state: increases open counts on mapped files.
+
 func (m *Vmregion_t) Copy() Vmregion_t {
 	var ret Vmregion_t
 	ret._pglen, ret.Novma = m._pglen, m.Novma
@@ -419,25 +397,19 @@
 	m._iter1(n.r, f)
 }
 
-<<<<<<< HEAD
-/// Iter walks every mapping in order and invokes `f`.
-=======
-// / Iter walks each mapping in ascending address order and invokes f.
-// / Steps:
-// /   1. Use _iter1 to recursively traverse the red-black tree.
-// /   2. Invoke the supplied callback for each VMA.
-// / Global state: none; read-only iteration.
->>>>>>> d9a5be02
+
+/// Iter walks each mapping in ascending address order and invokes f.
+/// Steps:
+///   1. Use _iter1 to recursively traverse the red-black tree.
+///   2. Invoke the supplied callback for each VMA.
+/// Global state: none; read-only iteration.
+
 func (m *Vmregion_t) Iter(f func(*Vminfo_t)) {
 	m._iter1(m.rb.root, f)
 }
 
-<<<<<<< HEAD
-/// Pglen returns the total number of pages mapped.
-=======
-// / Pglen returns the total number of pages currently mapped.
-// / Global state: none; reads an internal counter.
->>>>>>> d9a5be02
+/// Pglen returns the total number of pages currently mapped.
+/// Global state: none; reads an internal counter.
 func (m *Vmregion_t) Pglen() int {
 	return m._pglen
 }
@@ -497,18 +469,14 @@
 	return last << PGSHIFT
 }
 
-<<<<<<< HEAD
-/// Remove unmaps the specified range from the region set. `novma`
-/// limits the number of VMA objects that may remain.
-=======
-// / Remove unmaps a range from the region set while respecting a VMA limit.
-// / Steps:
-// /   1. Locate the mapping and adjust reference counts.
-// /   2. Delete the node if the entire mapping is removed.
-// /   3. Trim mappings when removing from an end.
-// /   4. Split mappings when removing from the middle.
-// / Global state: updates total pages and may allocate or free VMAs.
->>>>>>> d9a5be02
+
+/// Remove unmaps a range from the region set while respecting a VMA limit.
+/// Steps:
+///   1. Locate the mapping and adjust reference counts.
+///   2. Delete the node if the entire mapping is removed.
+///   3. Trim mappings when removing from an end.
+///   4. Split mappings when removing from the middle.
+//a/ Global state: updates total pages and may allocate or free VMAs.
 func (m *Vmregion_t) Remove(start, len int, novma uint) defs.Err_t {
 	pgn := uintptr(start) >> PGSHIFT
 	pglen := util.Roundup(len, mem.PGSIZE) >> PGSHIFT
