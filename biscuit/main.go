package main

import "fmt"
import "math/rand"
import "runtime"
import "runtime/debug"
import "sync/atomic"
import "sync"
import "time"
import "unsafe"

type trapstore_t struct {
	trapno    uintptr
	faultaddr uintptr
	tf        [TFSIZE]uintptr
	inttime   int
}
const maxtstore int = 64
const maxcpus   int = 32

//go:nosplit
func tsnext(c int) int {
	return (c + 1) % maxtstore
}

var	numcpus	int = 1

type cpu_t struct {
	// logical number, not lapic id
	num		int
	// per-cpus interrupt queues. the cpu interrupt handler is the
	// producer, the go routine running trap() below is the consumer. each
	// cpus interrupt handler increments head while the go routine consumer
	// increments tail
	trapstore	[maxtstore]trapstore_t
	tshead		int
	tstail		int
}

var cpus	[maxcpus]cpu_t

// these functions can only be used when interrupts are cleared
//go:nosplit
func lap_id() int {
	lapaddr := (*[1024]int32)(unsafe.Pointer(uintptr(0xfee00000)))
	return int(lapaddr[0x20/4] >> 24)
}

func p8259_eoi(irq int) {
	pic1 := uint16(0x20)
	pic2 := uint16(0xa0)
	// specific eoi
	eoi := uint8(0x60)
	if irq <= 0 {
		panic("weird irq")
	}
	bits := uint8(irq % 8)

	outb := runtime.Outb
	if irq <= 7 {
		outb(pic1, eoi | bits)
	} else {
		outb(pic1, eoi | 2)
		outb(pic2, eoi | bits)
	}
}

const(
	DIVZERO		= 0
	UD		= 6
	GPFAULT		= 13
	PGFAULT		= 14
	TIMER		= 32
	SYSCALL		= 64
	TLBSHOOT	= 70

	// low 3 bits must be zero
	IRQ_BASE	= 32
	IRQ_KBD		= 1
	IRQ_COM1	= 4
	IRQ_LAST	= IRQ_BASE + 16

	INT_KBD		= IRQ_BASE + IRQ_KBD
	INT_COM1	= IRQ_BASE + IRQ_COM1
)

// initialized by disk attach functions
var IRQ_DISK	int = -1
var INT_DISK	int = -1

// trap cannot do anything that may have side-effects on the runtime (like
// fmt.Print, or use panic!). the reason is that goroutines are scheduled
// cooperatively in the runtime. trap interrupts the runtime though, and then
// tries to execute more gocode on the same M, thus doing things the runtime
// did not expect.
//go:nosplit
func trapstub(tf *[TFSIZE]uintptr) {

	lid := cpus[lap_id()].num
	head := cpus[lid].tshead
	tail := cpus[lid].tstail
	ts := &cpus[lid].trapstore[head]

	// make sure circular buffer has room
	if tsnext(head) == tail {
		for i := tail; i != head; i = tsnext(i) {
			runtime.Pnum(int(cpus[lid].trapstore[i].trapno))
		}
		runtime.Pnum(0xbad)
		for {}
	}

	// extract process and thread id
	ts.inttime = runtime.Nanotime()

	trapno := tf[TF_TRAP]

	// only IRQs come through here now
	if trapno <= TIMER {
		runtime.Pnum(0x1001)
		for {}
	}

	// add to trap circular buffer for actual trap handler
	ts.trapno = trapno
	ts.tf = *tf
	if trapno == PGFAULT {
		ts.faultaddr = runtime.Rcr2()
	}

	// commit interrupt
	head = tsnext(head)
	cpus[lid].tshead = head

	runtime.Trapwake()

	switch trapno {
	case uintptr(INT_DISK), INT_KBD, INT_COM1:
		// intel documentation for PCH (may 2014) says that AEOI mode
		// cannot be used on the slave PIC.
	default:
		// unexpected IRQ
		runtime.Pnum(int(trapno))
		runtime.Pnum(int(tf[TF_RIP]))
		runtime.Pnum(0xbadbabe)
		for {}
	}
}

func trap(handlers map[int]func(*trapstore_t)) {
	runtime.Trapinit()
	for {
		for cpu := 0; cpu < numcpus; {
			head := cpus[cpu].tshead
			tail := cpus[cpu].tstail

			if tail == head {
				// no work for this cpu
				cpu++
				continue
			}

			tcur := trapstore_t{}
			tcur = cpus[cpu].trapstore[tail]

			trapno := tcur.trapno

			tail = tsnext(tail)
			cpus[cpu].tstail = tail

			if h, ok := handlers[int(trapno)]; ok {
				go h(&tcur)
				continue
			}
			panic(fmt.Sprintf("no handler for trap %v\n", trapno))
		}
		runtime.Trapsched()
	}
}

func trap_disk(ts *trapstore_t) {
	// is this a disk int?
	if !disk.intr() {
		fmt.Printf("spurious disk int\n")
		return
	}
	ide_int_done <- true
}

func trap_cons(ts *trapstore_t) {
	var ch chan bool
	if ts.trapno == INT_KBD {
		ch = cons.kbd_int
	} else if ts.trapno == INT_COM1 {
		ch = cons.com_int
	} else {
		panic("bad int")
	}
	ch <- true
}

func tfdump(tf *[TFSIZE]int) {
	fmt.Printf("RIP: %#x\n", tf[TF_RIP])
	fmt.Printf("RAX: %#x\n", tf[TF_RAX])
	fmt.Printf("RDI: %#x\n", tf[TF_RDI])
	fmt.Printf("RSI: %#x\n", tf[TF_RSI])
	fmt.Printf("RBX: %#x\n", tf[TF_RBX])
	fmt.Printf("RCX: %#x\n", tf[TF_RCX])
	fmt.Printf("RDX: %#x\n", tf[TF_RDX])
	fmt.Printf("RSP: %#x\n", tf[TF_RSP])
}

// XXX
func cdelay(n int) {
	for i := 0; i < n*1000000; i++ {
	}
}

type dev_t struct {
	major	int
	minor	int
}

// allocated device major numbers
// internally, biscuit uses device numbers for all special, on-disk files.
const(
	D_CONSOLE int	= 1
	// UNIX domain sockets
	D_SUD 		= 2
	D_SUS 		= 3
	D_FIRST		= D_CONSOLE
	D_LAST		= D_SUS
)

// threads/processes can concurrently call a single fd's methods
type fdops_i interface {
	// fd ops
	close() int
	fstat(*stat_t) int
	lseek(int, int) int
	mmapi(int) ([]mmapinfo_t, int)
	pathi() *imemnode_t
	read(*userbuf_t) (int, int)
	// reopen() is called with proc_t.fdl is held
	reopen() int
	write(*userbuf_t) (int, int)
	fullpath() (string, int)
	truncate(uint) int

	pread(*userbuf_t, int) (int, int)
	pwrite(*userbuf_t, int) (int, int)

	// socket ops
	// returns fops of new fd, size of connector's address written to user
	// space, and error
	accept(*proc_t, *userbuf_t) (fdops_i, int, int)
	bind(*proc_t, []uint8) int
	connect(*proc_t, []uint8) int
	// listen changes the underlying socket type; thus is returns the new
	// fops.
	listen(*proc_t, int) (fdops_i, int)
	sendto(*proc_t, *userbuf_t, []uint8, int) (int, int)
	// returns number of bytes read, size of from sock address written, and
	// error
	recvfrom(*proc_t, *userbuf_t, *userbuf_t) (int, int, int)

	// for poll/select
	// returns the current ready flags. pollone() will only cause the
	// device to send a notification if none of the states being polled are
	// currently true.
	pollone(pollmsg_t) ready_t

	fcntl(*proc_t, int, int) int
	getsockopt(*proc_t, int, *userbuf_t, int) (int, int)
}

// this is the new fd_t
type fd_t struct {
	// fops is an interface implemented via a "pointer receiver", thus fops
	// is a reference, not a value
	fops	fdops_i
	perms	int
}

const(
	FD_READ		= 0x1
	FD_WRITE	= 0x2
	FD_CLOEXEC	= 0x4
)

var dummyfops	= &devfops_t{priv: nil, maj: D_CONSOLE, min: 0}

// special fds
var fd_stdin 	= fd_t{fops: dummyfops, perms: FD_READ}
var fd_stdout 	= fd_t{fops: dummyfops, perms: FD_WRITE}
var fd_stderr 	= fd_t{fops: dummyfops, perms: FD_WRITE}

type ulimit_t struct {
	pages	int
	nofile	uint
}

// accnt_t is thread-safe
type accnt_t struct {
	// nanoseconds
	userns		int64
	sysns		int64
	// for getting consistent snapshot of both times; not always needed
	sync.Mutex
}

func (a *accnt_t) utadd(delta int) {
	atomic.AddInt64(&a.userns, int64(delta))
}

func (a *accnt_t) systadd(delta int) {
	atomic.AddInt64(&a.sysns, int64(delta))
}

func (a *accnt_t) now() int {
	return int(time.Now().UnixNano())
}

func (a *accnt_t) io_time(since int) {
	d := a.now() - since
	a.systadd(-d)
}

func (a *accnt_t) sleep_time(since int) {
	d := a.now() - since
	a.systadd(-d)
}

func (a *accnt_t) finish(inttime int) {
	a.systadd(a.now() - inttime)
}

func (a *accnt_t) add(n *accnt_t) {
	a.Lock()
	a.userns += n.userns
	a.sysns += n.sysns
	a.Unlock()
}

func (a *accnt_t) fetch() []uint8 {
	a.Lock()
	ru := a.to_rusage()
	a.Unlock()
	return ru
}

func (a *accnt_t) to_rusage() []uint8 {
	words := 4
	ret := make([]uint8, words*8)
	totv := func(nano int64) (int, int) {
		secs := int(nano/1e9)
		usecs := int((nano%1e9)/1000)
		return secs, usecs
	}
	off := 0
	// user timeval
	s, us := totv(a.userns)
	writen(ret, 8, off, s)
	off += 8
	writen(ret, 8, off, us)
	off += 8
	// sys timeval
	s, us = totv(a.sysns)
	writen(ret, 8, off, s)
	off += 8
	writen(ret, 8, off, us)
	off += 8
	return ret
}

// requirements for wait* syscalls (used for processes and threads):
// - wait for a pid that is not my child must fail
// - only one wait for a specific pid may succeed; others must fail
// - wait when there are no children must fail
// - wait for a process should not return thread info and vice versa
type waitst_t struct {
	pid		int
	err		int
	status		int
	atime		accnt_t
}

type waitent_t struct {
	waiter		chan waitst_t
	wstatus		waitst_t
	// we need this flag so that WAIT_ANY can differentiate threads from
	// procs when looking for a proc that has already terminated
	isproc		bool
	dead		bool
}

type wait_t struct {
	sync.Mutex
	ids		map[int]waitent_t
	// number of child processes (not threads)
	childs		int
	_anyhints	[]int
	anyhints	[]int
	anys		chan waitst_t
	wakeany		int
}

func (w *wait_t) wait_init() {
	w.ids = make(map[int]waitent_t, 10)
	w.anys = make(chan waitst_t)
	w._anyhints = make([]int, 0, 10)
	w.anyhints = w._anyhints
	w.wakeany = 0
	w.childs = 0
}

func (w *wait_t) _pop_hint() (int, bool) {
	if len(w.anyhints) == 0 {
		return 0, false
	}
	ret := w.anyhints[0]
	w.anyhints = w.anyhints[1:]
	if len(w.anyhints) == 0 {
		w.anyhints = w._anyhints
	}
	return ret, true
}

func (w *wait_t) _push_hint(id int) {
	w.anyhints = append(w.anyhints, id)
}

func (w *wait_t) _start(id int, isproc bool) {
	w.Lock()

	ent, ok := w.ids[id]
	if ok {
		panic("two start for same id")
	}
	// put zero value
	if isproc {
		ent.isproc = true
		w.childs++
	}
	w.ids[id] = ent
	w.Unlock()
}

// caller must have the wait_t locked. returns the number of WAIT_ANYs that
// need to be woken up.
func (w *wait_t) _orphancount() int {
	ret := 0
	// wakeup WAIT_ANYs with error if there are no procs
	if w.childs == 0 && w.wakeany != 0 {
		ret = w.wakeany
		w.wakeany = 0
	}
	return ret
}

func (w *wait_t) _orphanwake(times int) {
	if times > 0 {
		fail := waitst_t{err: -ECHILD}
		for ; times > 0; times-- {
			w.anys <- fail
		}
	}
}

// id can be a pid or a tid
func (w *wait_t) put(id, status int, atime *accnt_t) {
	w.Lock()

	ent, ok := w.ids[id]
	if !ok {
		panic("put without start")
	}

	ent.wstatus.pid = id
	ent.wstatus.err = 0
	ent.wstatus.status = status
	if atime != nil {
		ent.wstatus.atime.userns = atime.userns
		ent.wstatus.atime.sysns = atime.sysns
	}
	ent.dead = true

	// wakeup someone waiting for this pid
	var wakechan chan waitst_t
	if ent.waiter != nil {
		wakechan = ent.waiter
	// see if there are WAIT_ANYs
	} else if ent.isproc && w.wakeany != 0 {
		wakechan = w.anys
		w.wakeany--
		if w.wakeany < 0 {
			panic("nyet!")
		}
	} else {
		// no waiters, add to map so someone can later reap
		w.ids[id] = ent
		if ent.isproc {
			w._push_hint(id)
		}
	}

	if wakechan != nil {
		delete(w.ids, id)
		if ent.isproc {
			w.childs--
		}
	}
	owake := w._orphancount()

	w.Unlock()

	if wakechan != nil {
		wakechan <- ent.wstatus
	}

	w._orphanwake(owake)
}

func (w *wait_t) reap(id int) waitst_t {
	if id == WAIT_MYPGRP {
		panic("no imp")
	}

	w.Lock()

	var ret waitst_t
	var waitchan chan waitst_t
	var owake int

	if id == WAIT_ANY {
		if w.childs < 0 {
			panic("neg childs")
		}
		if w.childs == 0 {
			ret.err = -ECHILD
			goto out
		}
		found := false
		for hint, ok := w._pop_hint(); ok; hint, ok = w._pop_hint() {
			ent := w.ids[hint]
			if ent.dead && ent.isproc {
				ret = ent.wstatus
				delete(w.ids, hint)
				found = true
				w.childs--
				break
			}
		}
		// otherwise, wait
		if !found {
			w.wakeany++
			waitchan = w.anys
		}
	} else {
		ent, ok := w.ids[id]
		if !ok || ent.waiter != nil {
			ret.err = -ECHILD
			goto out
		}
		if ent.dead {
			ret = ent.wstatus
			delete(w.ids, id)
			if ent.isproc {
				w.childs--
			}
		} else {
			// need to wait
			waitchan = make(chan waitst_t)
			ent.waiter = waitchan
			w.ids[id] = ent
		}
	}
	owake = w._orphancount()

	w.Unlock()

	if waitchan != nil {
		ret = <- waitchan
	}

	w._orphanwake(owake)

	return ret
out:
	w.Unlock()
	return ret
}

func (w *wait_t) start_proc(id int) {
	w._start(id, true)
}

func (w *wait_t) start_thread(id tid_t) {
	w._start(int(id), false)
}

type tid_t int

type threadinfo_t struct {
	alive	map[tid_t]bool
	sync.Mutex
}

func (t *threadinfo_t) init() {
	t.alive = make(map[tid_t]bool)
}

type proc_t struct {
	pid		int
	// first thread id
	tid0		tid_t
	name		string

	// waitinfo for my child processes
	mywait		wait_t
	// waitinfo of my parent
	pwait		*wait_t

	// thread tids of this process
	threadi		threadinfo_t

	// lock for vmregion, pmpages, pmap, and p_pmap
	pgfl		sync.Mutex
	pgfltaken	bool

	// vmregion is a linked list of vmseg_t. each describes a contiguous
	// address space.
	vmregion	vmregion_t

	// pmap pages
	//pmpages		*pmtracker_t
	pmap		*[512]int
	p_pmap		int

	// mmap next virtual address hint
	mmapi		int

	// a process is marked doomed when it has been killed but may have
	// threads currently running on another processor
	doomed		bool
	exitstatus	int

	fds		[]*fd_t
	// where to start scanning for free fds
	fdstart		int
	// fds, fdstart protected by fdl
	fdl		sync.Mutex

	cwd		*fd_t
	// to serialize chdirs
	cwdl		sync.Mutex
	ulim		ulimit_t

	// this proc's rusage
	atime		accnt_t
	// total child rusage
	catime		accnt_t
}

var proclock = sync.Mutex{}
var allprocs = map[int]*proc_t{}

var pid_cur  int

func newpid() int {
	proclock.Lock()
	pid_cur++
	ret := pid_cur
	proclock.Unlock()

	return ret
}

var _deflimits = ulimit_t {
	// mem limit = 128 MB
	pages: (1 << 27) / (1 << 12),
	nofile: RLIM_INFINITY,
}

func proc_new(name string, cwd *fd_t, fds []*fd_t) *proc_t {
	ret := &proc_t{}

	proclock.Lock()
	pid_cur++
	np := pid_cur
	if _, ok := allprocs[np]; ok {
		panic("pid exists")
	}
	allprocs[np] = ret
	proclock.Unlock()

	ret.name = name
	ret.pid = np
	//ret.pmpages = &pmtracker_t{}
	//ret.pmpages.pminit()
	ret.fds = fds
	ret.fdstart = 3
	ret.cwd = cwd
	if ret.cwd.fops.reopen() != 0 {
		panic("must succeed")
	}
	ret.mmapi = USERMIN
	ret.ulim = _deflimits

	ret.threadi.init()
	ret.tid0 = ret.tid_new()

	ret.mywait.wait_init()
	ret.mywait.start_thread(ret.tid0)

	return ret
}

func proc_get(pid int) *proc_t {
	proclock.Lock()
	p, ok := allprocs[pid]
	proclock.Unlock()
	if !ok {
		panic(fmt.Sprintf("no such pid %d", pid))
	}
	return p
}

func proc_check(pid int) (*proc_t, bool) {
	proclock.Lock()
	p, ok := allprocs[pid]
	proclock.Unlock()
	return p, ok
}

func proc_del(pid int) {
	proclock.Lock()
	_, ok := allprocs[pid]
	if !ok {
		panic("bad pid")
	}
	delete(allprocs, pid)
	proclock.Unlock()
}

// prepare to write to the user page that contains userva that may be marked
// COW.  caller must hold pmap lock (and the copy must take place under the
// same lock acquisition). this can go away once we can handle syscalls with
// the user pmap still loaded.
func (p *proc_t) cowfault(userva int) {
	if userva < USERMIN {
		return
	}
	p.lockassert_pmap()
	pte := pmap_lookup(p.pmap, userva)
	if pte == nil || *pte & PTE_P == 0 || *pte & PTE_COW == 0 {
		return
	}
	sys_pgfault(p, pte, userva)
}

// an fd table invariant: every fd must have its file field set. thus the
// caller cannot set an fd's file field without holding fdl. otherwise you will
// race with a forking thread when it copies the fd table.
func (p *proc_t) fd_insert(f *fd_t, perms int) int {
	p.fdl.Lock()

	// find free fd
	newfd := p.fdstart
	found := false
	for newfd < len(p.fds) {
		if p.fds[newfd] == nil {
			p.fdstart = newfd + 1
			found = true
			break
		}
		newfd++
	}
	if !found {
		// double size of fd table
		ol := len(p.fds)
		nfdt := make([]*fd_t, 2*ol)
		copy(nfdt, p.fds)
		p.fds = nfdt
	}
	fdn := newfd
	//fd := &fd_t{}
	fd := f
	fd.perms = perms
	if p.fds[fdn] != nil {
		panic(fmt.Sprintf("new fd exists %d", fdn))
	}
	p.fds[fdn] = fd
	if fd.fops == nil {
		panic("wtf!")
	}
	p.fdl.Unlock()
	return fdn
}

// fdn is not guaranteed to be a sane fd
func (p *proc_t) fd_get(fdn int) (*fd_t, bool) {
	p.fdl.Lock()
	if fdn < 0 || fdn >= len(p.fds) {
		p.fdl.Unlock()
		return nil, false
	}
	ret := p.fds[fdn]
	ok := ret != nil
	p.fdl.Unlock()
	return ret, ok
}

// fdn is not guaranteed to be a sane fd
func (p *proc_t) fd_del(fdn int) (*fd_t, bool) {
	p.fdl.Lock()

	if fdn < 0 || fdn >= len(p.fds) {
		p.fdl.Unlock()
		return nil, false
	}
	ret := p.fds[fdn]
	p.fds[fdn] = nil
	ok := ret != nil
	if ok && fdn < p.fdstart {
		p.fdstart = fdn
	}
	p.fdl.Unlock()
	return ret, ok
}

func (parent *proc_t) vm_fork(child *proc_t, rsp int) bool {
	// first add kernel pml4 entries
	for _, e := range kents {
		child.pmap[e.pml4slot] = e.entry
	}
	// recursive mapping
	child.pmap[VREC] = child.p_pmap | PTE_P | PTE_W

	// copy vm segments
	doflush := false
	var ch *vmseg_t
	for ph := parent.vmregion.head; ph != nil; ph = ph.next {
		// add new vmseg to child
		ns := &vmseg_t{}
		if ch == nil {
			child.vmregion.head = ns
		} else {
			ch.next = ns
		}
		ch = ns
		ns.start = ph.start
		ns.end = ph.end
		ns.startn = ph.startn
		ns.pages = make([]*[512]int, len(ph.pages))
		copy(ns.pages, ph.pages)

		// fork all ptes for this vmseg
		//if ptefork(child.pmap, parent.pmap, child.pmpages, ph.start,
		if ptefork(child.pmap, parent.pmap, nil, ph.start,
		    ph.end) {
			doflush = true
		}
	}

	// don't mark stack COW since the parent/child are likely to fault
	// their stacks immediately, even if they plan on exec'ing
	pte := pmap_lookup(child.pmap, rsp)
	// give up if we can't find the stack
	if pte == nil || *pte & PTE_P == 0 || *pte & PTE_U == 0 {
		return doflush
	}
	// sys_pgfault expects pmap to be locked
	child.Lock_pmap()
	sys_pgfault(child, pte, rsp)
	child.Unlock_pmap()
	pte = pmap_lookup(parent.pmap, rsp)
	if pte == nil || *pte & PTE_P == 0 || *pte & PTE_U == 0 {
		panic("child has stack but not parent")
	}
	*pte &^= PTE_COW
	*pte |= PTE_W | PTE_WASCOW

	return doflush
}

func (p *proc_t) mkvmseg(start, len int) *vmseg_t {
	seg := &vmseg_t{}
	seg.seg_init(start, len)
	return p.vmregion.insert(seg)
}

func (p *proc_t) mkuserbuf(userva, len int) *userbuf_t {
	ret := &userbuf_t{}
	ret.ub_init(p, userva, len)
	return ret
}

func (p *proc_t) mkfxbuf() *[64]int {
	ret := new([64]int)
	n := uintptr(unsafe.Pointer(ret))
	if n & ((1 << 4) - 1) != 0 {
		panic("not 16 byte aligned")
	}
	return ret
}

func (p *proc_t) page_insert(va int, seg *vmseg_t, pg *[512]int, p_pg int,
    perms int, vempty bool) {
	p.lockassert_pmap()
	refup(uintptr(p_pg))
	//pte := pmap_walk(p.pmap, va, PTE_U | PTE_W, p.pmpages)
	pte := pmap_walk(p.pmap, va, PTE_U | PTE_W, nil)
	ninval := false
	var p_old uintptr
	if pte != nil && *pte & PTE_P != 0 {
		if vempty {
			panic("pte not empty")
		}
		ninval = true
		p_old = uintptr(*pte & PTE_ADDR)
	}
	*pte = p_pg | perms | PTE_P
	if ninval {
		invlpg(va)
		refdown(p_old)
	}
	seg.track(va, pg)
}

func (p *proc_t) page_remove(va int) bool {
	p.lockassert_pmap()
	remmed := false
	pte := pmap_lookup(p.pmap, va)
	if pte != nil && *pte & PTE_P != 0 {
		*pte = 0
		invlpg(va)
		remmed = true
	}
	return remmed
}

func (p *proc_t) pgfault(tid tid_t, fa int) bool {
	p.Lock_pmap()
	defer p.Unlock_pmap()

	pte := pmap_lookup(p.pmap, fa)
	if pte != nil {
		cow := *pte & PTE_COW != 0
		wascow := *pte & PTE_WASCOW != 0
		if cow || wascow {
			if fa < USERMIN {
				panic("kern addr marked cow")
			}
			sys_pgfault(p, pte, fa)
			return true
		}
	}
	return false
}

func (p *proc_t) tlbshoot(startva, pgcount int) {
	p.lockassert_pmap()
	if p.thread_count() > 1 {
		tlb_shootdown(p.p_pmap, startva, pgcount)
	}
}

func (p *proc_t) resched(tid tid_t) bool {
	p.threadi.Lock()
	talive := p.threadi.alive[tid]
	p.threadi.Unlock()
	if talive && p.doomed {
		// although this thread is still alive, the process should
		// terminate
		reap_doomed(p, tid)
		return false
	}
	return talive
}

func (p *proc_t) run(tf *[TFSIZE]int, tid tid_t) {
	fastret := false
	// could allocate fxbuf lazily
	fxbuf := p.mkfxbuf()
	for p.resched(tid) {
		// for fast syscalls, we restore little state. thus we must
		// distinguish between returning to the user program after it
		// was interrupted by a timer interrupt/CPU exception vs a
		// syscall.
		intno, aux := runtime.Userrun(tf, fxbuf, p.pmap,
		    //uintptr(p.p_pmap), p.pmpages.pms, fastret)
		    uintptr(p.p_pmap), nil, fastret)
		fastret = false
		switch intno {
		case SYSCALL:
			// fast return doesn't restore the registers used to
			// specify the arguments for libc _entry(), so do a
			// slow return when returning from sys_execv().
			sysno := tf[TF_RAX]
			if sysno != SYS_EXECV {
				fastret = true
			}
			tf[TF_RAX] = syscall(p, tid, tf)
		case TIMER:
			//fmt.Printf(".")
			runtime.Gosched()
		case PGFAULT:
			faultaddr := aux
			if !p.pgfault(tid, faultaddr) {
				fmt.Printf("*** fault *** %v: addr %x, " +
				    "rip %x. killing...\n", p.name, faultaddr,
				    tf[TF_RIP])
				sys_exit(p, tid, SIGNALED | mkexitsig(11))
			}
		case DIVZERO, GPFAULT, UD:
			fmt.Printf("%s -- TRAP: %v, RIP: %x\n", p.name, intno,
			    tf[TF_RIP])
			sys_exit(p, tid, SIGNALED | mkexitsig(4))
		case TLBSHOOT, INT_KBD, INT_COM1, INT_DISK:
			// XXX: shouldn't interrupt user program execution...
		default:
			panic(fmt.Sprintf("weird trap: %d", intno))
		}
	}
}

func (p *proc_t) sched_add(tf *[TFSIZE]int, tid tid_t) {
	go p.run(tf, tid)
}

func (p *proc_t) tid_new() tid_t {
	ret := tid_t(newpid())

	p.threadi.Lock()
	p.threadi.alive[ret] = true
	p.threadi.Unlock()

	return ret
}

func (p *proc_t) thread_count() int {
	p.threadi.Lock()
	ret := len(p.threadi.alive)
	p.threadi.Unlock()
	return ret
}

// remove a particular thread that was never added to scheduler; like when fork
// fails.
func (p *proc_t) thread_del(tid tid_t) {
	p.threadi.Lock()
	ti := &p.threadi
	delete(ti.alive, tid)
	p.threadi.Unlock()
}

// terminate a single thread
func (p *proc_t) thread_dead(tid tid_t, status int, usestatus bool) {
	// XXX exit process if thread is thread0, even if other threads exist
	p.threadi.Lock()
	ti := &p.threadi
	delete(ti.alive, tid)
	destroy := len(ti.alive) == 0

	if usestatus {
		p.exitstatus = status
	}
	p.threadi.Unlock()

	// update rusage user time
	//utime := runtime.Proctime(p.mkptid(tid))
	//if utime < 0 {
	//	panic("tid must exist")
	//}
	utime := 42
	p.atime.utadd(utime)

	// put thread status in this process's wait info; threads don't have
	// rusage for now.
	p.mywait.put(int(tid), status, nil)

	if destroy {
		p.terminate()
	}
}

func (p *proc_t) doomall() {
	p.doomed = true
}

func _scanadd(pg *[512]int, depth int, l *[]int) {
	if depth == 0 {
		return
	}
	for _, pte := range pg {
		if pte & PTE_P == 0 || pte & PTE_U == 0 || pte & PTE_PS != 0 {
			continue
		}
		phys := pte & PTE_ADDR
		*l = append(*l, phys)
		_scanadd(dmap(phys), depth - 1, l)
	}
}

func vmfree(p_pmap int) int {
	pgs := make([]int, 0, 10)
	pgs = append(pgs, p_pmap)
	_scanadd(dmap(p_pmap), 4, &pgs)
	if runtime.Rcr3() == uintptr(p_pmap) {
		runtime.Lcr3(runtime.Kpmap_p())
	}
	for _, p_pg := range pgs {
		refdown(uintptr(p_pg))
	}
	return len(pgs)
}

// termiante a process. must only be called when the process has no more
// running threads.
func (p *proc_t) terminate() {
	if p.pid == 1 {
		panic("killed init")
	}

	p.threadi.Lock()
	ti := &p.threadi
	if len(ti.alive) != 0 {
		panic("terminate, but threads alive")
	}
	p.threadi.Unlock()

	// close open fds
	p.fdl.Lock()
	for i := range p.fds {
		if p.fds[i] == nil {
			continue
		}
		close_panic(p.fds[i])
	}
	p.fdl.Unlock()
	close_panic(p.cwd)

	proc_del(p.pid)
	vmfree(p.p_pmap)

	// send status to parent
	if p.pwait == nil {
		panic("nil pwait")
	}

	// combine total child rusage with ours, send to parent
	na := accnt_t{userns: p.atime.userns, sysns: p.atime.sysns}
	// calling na.add() makes the compiler allocate na in the heap! escape
	// analysis' fault?
	//na.add(&p.catime)
	na.userns += p.catime.userns
	na.sysns += p.catime.sysns

	// put process exit status to parent's wait info
	p.pwait.put(p.pid, p.exitstatus, &na)
}

// XXX these can probably go away since user processes share kernel pmaps
// now... (don't switch to kernel pmap, just use the user pmap)

func (p *proc_t) Lock_pmap() {
	// useful for finding deadlock bugs with one cpu
	//if p.pgfltaken {
	//	panic("double lock")
	//}
	p.pgfl.Lock()
	p.pgfltaken = true
}

func (p *proc_t) Unlock_pmap() {
	p.pgfltaken = false
	p.pgfl.Unlock()
}

func (p *proc_t) lockassert_pmap() {
	if !p.pgfltaken {
		panic("pgfl lock must be held")
	}
}

// returns a slice whose underlying buffer points to va, which can be
// page-unaligned. the length of the returned slice is (PGSIZE - (va % PGSIZE))
func (p *proc_t) userdmap8_inner(va int) ([]uint8, bool) {
	p.lockassert_pmap()
	voff := va & PGOFFSET
	seg, _, ok := p.vmregion.contain(va)
	if !ok {
		return nil, false
	}
	pg, ok := seg.gettrack(va)
	if !ok {
		return nil, false
	}
	bpg := (*[PGSIZE]uint8)(unsafe.Pointer(pg))
	return bpg[voff:], true
}

func (p *proc_t) userdmap8(va int) ([]uint8, bool) {
	p.Lock_pmap()
	defer p.Unlock_pmap()
	return p.userdmap8_inner(va)
}

// caller must have the vm lock
func (p *proc_t) userdmap_inner(va int) (*[512]int, bool) {
	p.lockassert_pmap()
	seg, _, ok := p.vmregion.contain(va)
	if !ok {
		return nil, false
	}
	pg, ok := seg.gettrack(va)
	if !ok {
		return nil, false
	}
	return pg, ok
}

// like userdmap8, but returns a pointer to the page
func (p *proc_t) userdmap(va int) (*[512]int, bool) {
	p.Lock_pmap()
	defer p.Unlock_pmap()
	return p.userdmap_inner(va)
}

func (p *proc_t) usermapped(va, n int) bool {
	p.Lock_pmap()
	defer p.Unlock_pmap()

	if n < 0 {
		panic("negative count")
	}
	end := roundup(va + n, PGSIZE)
	for i := rounddown(va, PGSIZE); i < end; i += PGSIZE {
		pte := pmap_lookup(p.pmap, i)
		if pte == nil || *pte & PTE_P == 0 {
			return false
		}
	}
	return true
}

func (p *proc_t) userreadn(va, n int) (int, bool) {
	if n > 8 {
		panic("large n")
	}
	p.Lock_pmap()
	defer p.Unlock_pmap()
	var ret int
	var src []uint8
	var ok bool
	for i := 0; i < n; i += len(src) {
		src, ok = p.userdmap8_inner(va + i)
		if !ok {
			return 0, false
		}
		l := n - i
		if len(src) < l {
			l = len(src)
		}
		v := readn(src, l, 0)
		ret |= v << (8*uint(i))
	}
	return ret, true
}

func (p *proc_t) userwriten(va, n, val int) bool {
	if n > 8 {
		panic("large n")
	}
	p.Lock_pmap()
	defer p.Unlock_pmap()
	var dst []uint8
	for i := 0; i < n; i += len(dst) {
		v := val >> (8*uint(i))
		p.cowfault(va + i)
		t, ok := p.userdmap8_inner(va + i)
		dst = t
		if !ok {
			return false
		}
		writen(dst, n - i, 0, v)
	}
	return true
}

// first ret value is the string from user space
// second ret value is whether or not the string is mapped
// third ret value is whether the string length is less than lenmax
func (p *proc_t) userstr(uva int, lenmax int) (string, bool, bool) {
	if lenmax < 0 {
		return "", false, false
	}
	p.Lock_pmap()
	i := 0
	var s string
	for {
		str, ok := p.userdmap8_inner(uva + i)
		if !ok {
			p.Unlock_pmap()
			return "", false, false
		}
		for j, c := range str {
			if c == 0 {
				s = s + string(str[:j])
				p.Unlock_pmap()
				return s, true, false
			}
		}
		s = s + string(str)
		i += len(str)
		if len(s) >= lenmax {
			p.Unlock_pmap()
			return "", true, true
		}
	}
}

func (p *proc_t) usertimespec(va int) (time.Duration, time.Time, int) {
	secs, ok1 := p.userreadn(va, 8)
	nsecs, ok2 := p.userreadn(va + 8, 8)
	var zt time.Time
	if !ok1 || !ok2 {
		return 0, zt, -EFAULT
	}
	if secs < 0 || nsecs < 0 {
		return 0, zt, -EINVAL
	}
	tot := time.Duration(secs) * time.Second
	tot += time.Duration(nsecs) * time.Nanosecond
	t := time.Unix(int64(secs), int64(nsecs))
	return tot, t, 0
}

func (p *proc_t) userargs(uva int) ([]string, bool) {
	if uva == 0 {
		return nil, true
	}
	isnull := func(cptr []uint8) bool {
		for _, b := range cptr {
			if b != 0 {
				return false
			}
		}
		return true
	}
	ret := make([]string, 0)
	argmax := 64
	addarg := func(cptr []uint8) bool {
		if len(ret) > argmax {
			return false
		}
		var uva int
		// cptr is little-endian
		for i, b := range cptr {
			uva = uva | int(uint(b)) << uint(i*8)
		}
		lenmax := 128
		str, ok, long := p.userstr(uva, lenmax)
		if !ok || long {
			return false
		}
		ret = append(ret, str)
		return true
	}
	uoff := 0
	psz := 8
	done := false
	curaddr := make([]uint8, 0, 8)
	for !done {
		ptrs, ok := p.userdmap8(uva + uoff)
		if !ok {
			return nil, false
		}
		for _, ab := range ptrs {
			curaddr = append(curaddr, ab)
			if len(curaddr) == psz {
				if isnull(curaddr) {
					done = true
					break
				}
				if !addarg(curaddr) {
					return nil, false
				}
				curaddr = curaddr[0:0]
			}
		}
		uoff += len(ptrs)
	}
	return ret, true
}

// copies src to the user virtual address uva. may copy part of src if uva +
// len(src) is not mapped
func (p *proc_t) k2user(src []uint8, uva int) bool {
	p.Lock_pmap()
	ret := p.k2user_inner(src, uva)
	p.Unlock_pmap()
	return ret
}

func (p *proc_t) k2user_inner(src []uint8, uva int) bool {
	p.lockassert_pmap()
	cnt := 0
	l := len(src)
	for cnt != l {
		p.cowfault(uva + cnt)
		dst, ok := p.userdmap8_inner(uva + cnt)
		if !ok {
			return false
		}
		ub := len(src)
		if ub > len(dst) {
			ub = len(dst)
		}
		copy(dst, src)
		src = src[ub:]
		cnt += ub
	}
	return true
}

// copies len(dst) bytes from userspace address uva to dst
func (p *proc_t) user2k(dst []uint8, uva int) bool {
	p.Lock_pmap()
	ret := p.user2k_inner(dst, uva)
	p.Unlock_pmap()
	return ret
}

func (p *proc_t) user2k_inner(dst []uint8, uva int) bool {
	p.lockassert_pmap()
	cnt := 0
	l := len(dst)
	for cnt != l {
		src, ok := p.userdmap8_inner(uva + cnt)
		if !ok {
			return false
		}
		ub := len(dst)
		if ub > len(src) {
			ub = len(src)
		}
		copy(dst, src)
		dst = dst[ub:]
		cnt += ub
	}
	return true
}

func (p *proc_t) unusedva_inner(startva, len int) int {
	p.lockassert_pmap()
	if len < 0 || len > 1 << 48 {
		panic("weird len")
	}
	startva = rounddown(startva, PGSIZE)
	if startva < USERMIN {
		startva = USERMIN
	}
	return p.vmregion.empty(startva, len)
}

// a helper object for read/writing from userspace memory. virtual address
// lookups and reads/writes to those addresses must be atomic with respect to
// page faults.
type userbuf_t struct {
	userva	int
	len	int
	// 0 <= off <= len
	off	int
	proc	*proc_t
	// "fake" is a hack for easy reading/writing kernel memory only (like
	// fetching the ELF header from the pagecache during exec)
	// XXX
	fake	bool
	fbuf	[]uint8
}

func (ub *userbuf_t) ub_init(p *proc_t, uva, len int) {
	// XXX fix signedness
	if len < 0 {
		panic("negative length")
	}
	if len >= 1 << 39 {
		fmt.Printf("suspiciously large user buffer\n")
	}
	ub.userva = uva
	ub.len = len
	ub.off = 0
	ub.proc = p
}

func (ub *userbuf_t) fake_init(buf []uint8) {
	ub.fake = true
	ub.fbuf = buf
	ub.off = 0
}

func (ub *userbuf_t) remain() int {
	if ub.fake {
		return len(ub.fbuf)
	}
	return ub.len - ub.off
}

func (ub *userbuf_t) read(dst []uint8) (int, int) {
	return ub._tx(dst, false)
}

func (ub *userbuf_t) write(src []uint8) (int, int) {
	return ub._tx(src, true)
}

// copies the min of either the provided buffer or ub.len. returns number of
// bytes copied and error.
func (ub *userbuf_t) _tx(buf []uint8, write bool) (int, int) {
	if ub.fake {
		var c int
		if write {
			c = copy(ub.fbuf, buf)
		} else {
			c = copy(buf, ub.fbuf)
		}
		ub.fbuf = ub.fbuf[c:]
		return c, 0
	}

	// serialize with page faults
	ub.proc.Lock_pmap()

	ret := 0
	for len(buf) != 0 && ub.off != ub.len {
		va := ub.userva + ub.off
		if write {
			ub.proc.cowfault(va)
		}
		ubuf, ok := ub.proc.userdmap8_inner(va)
		if !ok {
			ub.proc.Unlock_pmap()
			return ret, -EFAULT
		}
		end := ub.off + len(ubuf)
		if end > ub.len {
			left := ub.len - ub.off
			ubuf = ubuf[:left]
		}
		var c int
		if write {
			c = copy(ubuf, buf)
		} else {
			c = copy(buf, ubuf)
		}
		buf = buf[c:]
		ub.off += c
		ret += c
	}
	ub.proc.Unlock_pmap()
	return ret, 0
}

// a circular buffer that is read/written by userspace. not thread-safe -- it
// is intended to be used by one daemon.
type circbuf_t struct {
	buf	[]uint8
	bufsz	int
	head	int
	tail	int
}

func (cb *circbuf_t) cb_init(sz int) {
	bufmax := 1024*1024
	if sz < 0 || sz > bufmax {
		panic("bad circbuf size")
	}
	cb.bufsz = sz
	cb.buf = make([]uint8, cb.bufsz)
	cb.head, cb.tail = 0, 0
}

func (cb *circbuf_t) full() bool {
	return cb.head - cb.tail == cb.bufsz
}

func (cb *circbuf_t) empty() bool {
	return cb.head == cb.tail
}

func (cb *circbuf_t) copyin(src *userbuf_t) (int, int) {
	if cb.full() {
		panic("cb.buf full; should have blocked")
	}
	hi := cb.head % cb.bufsz
	ti := cb.tail % cb.bufsz
	c := 0
	// wraparound?
	if ti <= hi {
		dst := cb.buf[hi:]
		wrote, err := src.read(dst)
		if err != 0 {
			return 0, err
		}
		if wrote != len(dst) {
			cb.head += wrote
			return wrote, 0
		}
		c += wrote
		hi = (cb.head + wrote) % cb.bufsz
	}
	// XXXPANIC
	if hi > ti {
		panic("wut?")
	}
	dst := cb.buf[hi:ti]
	wrote, err := src.read(dst)
	if err != 0 {
		return 0, err
	}
	c += wrote
	cb.head += c
	return c, 0
}

func (cb *circbuf_t) copyout(dst *userbuf_t) (int, int) {
	if cb.empty() {
		return 0, 0
	}
	hi := cb.head % cb.bufsz
	ti := cb.tail % cb.bufsz
	c := 0
	// wraparound?
	if hi <= ti {
		src := cb.buf[ti:]
		wrote, err := dst.write(src)
		if err != 0 {
			return 0, err
		}
		if wrote != len(src) {
			cb.tail += wrote
			return wrote, 0
		}
		c += wrote
		ti = (cb.tail + wrote) % cb.bufsz
	}
	// XXXPANIC
	if ti > hi {
		panic("wut?")
	}
	src := cb.buf[ti:hi]
	wrote, err := dst.write(src)
	if err != 0 {
		return 0, err
	}
	c += wrote
	cb.tail += c
	return c, 0
}

func mp_sum(d []uint8) int {
	ret := 0
	for _, c := range d {
		ret += int(c)
	}
	return ret & 0xff
}

func mp_tblget(f []uint8) ([]uint8, []uint8, []uint8) {
	feat := readn(f, 1, 11)
	if feat != 0 {
		panic("\"default\" configurations not supported")
	}
	ctbla := readn(f, 4, 4)
	c := dmap8(ctbla)
	sig := readn(c, 4, 0)
	// sig is "PCMP"
	if sig != 0x504d4350 {
		panic("bad conf table sig")
	}

	bsz := readn(c, 2, 4)
	base := c[:bsz]
	if mp_sum(base) != 0 {
		panic("bad conf table cksum")
	}

	esz := readn(c, 2, 0x28)
	eck := readn(c, 1, 0x2a)
	extended := c[bsz : bsz + esz]

	esum := (mp_sum(extended) + eck) & 0xff
	if esum != 0 {
		panic("bad extended table checksum")
	}

	return f, base, extended
}

func mp_scan() ([]uint8, []uint8, []uint8) {
	assert_no_phys(kpmap(), 0)

	// should use ACPI. don't bother to scan other areas as recommended by
	// MP spec.
	// try bios readonly memory, from 0xe0000-0xfffff
	bro := 0xe0000
	const brolen = 0x1ffff
	p := (*[brolen]uint8)(unsafe.Pointer(dmap(bro)))
	for i := 0; i < brolen - 4; i++ {
		if p[i] == '_' &&
		   p[i+1] == 'M' &&
		   p[i+2] == 'P' &&
		   p[i+3] == '_' && mp_sum(p[i:i+16]) == 0 {
			return mp_tblget(p[i:i+16])
		}
	}
	return nil, nil, nil
}

type mpcpu_t struct {
	lapid    int
	bsp      bool
}

func cpus_find() []mpcpu_t {

	fl, base, _ := mp_scan()
	if fl == nil {
		fmt.Println("uniprocessor")
		return nil
	}

	ret := make([]mpcpu_t, 0, 10)

	// runtime does the same check
	lapaddr := readn(base, 4, 0x24)
	if lapaddr != 0xfee00000 {
		panic(fmt.Sprintf("weird lapic addr %#x", lapaddr))
	}

	// switch to symmetric mode interrupts if we are in PIC mode
	mpfeat := readn(fl, 4, 12)
	imcrp := 1 << 7
	if mpfeat & imcrp != 0 {
		fmt.Printf("entering symmetric mode\n")
		// select imcr
		runtime.Outb(0x22, 0x70)
		// "writing a value of 01h forces the NMI and 8259 INTR signals
		// to pass through the APIC."
		runtime.Outb(0x23, 0x1)
	}

	ecount := readn(base, 2, 0x22)
	entries := base[44:]
	idx := 0
	for i := 0; i < ecount; i++ {
		t := readn(entries, 1, idx)
		switch t {
		case 0:		// processor
			idx += 20
			lapid  := readn(entries, 1, idx + 1)
			cpuf   := readn(entries, 1, idx + 3)
			cpu_en := 1
			cpu_bp := 2

			bsp := false
			if cpuf & cpu_bp != 0 {
				bsp = true
			}

			if cpuf & cpu_en == 0 {
				fmt.Printf("cpu %v disabled\n", lapid)
				continue
			}

			ret = append(ret, mpcpu_t{lapid, bsp})

		default:	// bus, IO apic, IO int. assignment, local int
				// assignment.
			idx += 8
		}
	}
	return ret
}

func cpus_stack_init(apcnt int, stackstart uintptr) {
	for i := 0; i < apcnt; i++ {
		// allocate/map interrupt stack
		kmalloc(stackstart, PTE_W)
		stackstart += PGSIZEW
		assert_no_va_map(kpmap(), stackstart)
		stackstart += PGSIZEW
		// allocate/map NMI stack
		kmalloc(stackstart, PTE_W)
		stackstart += PGSIZEW
		assert_no_va_map(kpmap(), stackstart)
		stackstart += PGSIZEW
	}
}

func cpus_start(aplim int) {
	runtime.GOMAXPROCS(1 + aplim)
	cpus := cpus_find()
	apcnt := len(cpus) - 1

	// XXX how to determine logical cpus, not cores from mp table? my test
	// hardware has 8 logical cpus and 4 cores but there are only 4 entries
	// in the mp table...

	fmt.Printf("found %v CPUs\n", len(cpus))

	if apcnt == 0 {
		fmt.Printf("uniprocessor with mpconf\n")
		return
	}

	// AP code must be between 0-1MB because the APs are in real mode. load
	// code to 0x8000 (overwriting bootloader)
	mpaddr := 0x8000
	mpcode := allbins["mpentry.bin"].data
	c := 0
	mpl := len(mpcode)
	for c < mpl {
		mppg := dmap8(mpaddr + c)
		did := copy(mppg, mpcode)
		mpcode = mpcode[did:]
		c += did
	}

	// skip mucking with CMOS reset code/warm reset vector (as per the the
	// "universal startup algoirthm") and instead use the STARTUP IPI which
	// is supported by lapics of version >= 1.x. (the runtime panicks if a
	// lapic whose version is < 1.x is found, thus assume their absence).
	// however, only one STARTUP IPI is accepted after a CPUs RESET or INIT
	// pin is asserted, thus we need to send an INIT IPI assert first (it
	// appears someone already used a STARTUP IPI; probably the BIOS).

	lapaddr := 0xfee00000
	pte := pmap_lookup(kpmap(), lapaddr)
	if pte == nil || *pte & PTE_P == 0 || *pte & PTE_PCD == 0 {
		panic("lapaddr unmapped")
	}
	lap := (*[PGSIZE/4]uint32)(unsafe.Pointer(uintptr(lapaddr)))
	icrh := 0x310/4
	icrl := 0x300/4

	ipilow := func(ds int, t int, l int, deliv int, vec int) uint32 {
		return uint32(ds << 18 | t << 15 | l << 14 |
		    deliv << 8 | vec)
	}

	icrw := func(hi uint32, low uint32) {
		// use sync to guarantee order
		atomic.StoreUint32(&lap[icrh], hi)
		atomic.StoreUint32(&lap[icrl], low)
		ipisent := uint32(1 << 12)
		for atomic.LoadUint32(&lap[icrl]) & ipisent != 0 {
		}
	}

	// destination shorthands:
	// 1: self
	// 2: all
	// 3: all but me

	initipi := func(assert bool) {
		vec := 0
		delivmode := 0x5
		level := 1
		trig  := 0
		dshort:= 3
		if !assert {
			trig = 1
			level = 0
			dshort = 2
		}
		hi  := uint32(0)
		low := ipilow(dshort, trig, level, delivmode, vec)
		icrw(hi, low)
	}

	startupipi := func() {
		vec       := mpaddr >> 12
		delivmode := 0x6
		level     := 0x1
		trig      := 0x0
		dshort    := 0x3

		hi := uint32(0)
		low := ipilow(dshort, trig, level, delivmode, vec)
		icrw(hi, low)
	}

	// pass arguments to the ap startup code via secret storage (the old
	// boot loader page at 0x7c00)

	// secret storage layout
	// 0 - e820map
	// 1 - pmap
	// 2 - firstfree
	// 3 - ap entry
	// 4 - gdt
	// 5 - gdt
	// 6 - idt
	// 7 - idt
	// 8 - ap count
	// 9 - stack start
	// 10- proceed

	ss := (*[11]uintptr)(unsafe.Pointer(uintptr(0x7c00)))
	sap_entry := 3
	sgdt      := 4
	sidt      := 6
	sapcnt    := 8
	sstacks   := 9
	sproceed  := 10
	var _dur func(uint)
	_dur = ap_entry
	ss[sap_entry] = **(**uintptr)(unsafe.Pointer(&_dur))
	// sgdt and sidt save 10 bytes
	runtime.Sgdt(&ss[sgdt])
	runtime.Sidt(&ss[sidt])
	ss[sapcnt] = 0
	// for BSP:
	// 	int stack	[0xa100000000, 0xa100001000)
	// 	guard page	[0xa100001000, 0xa100002000)
	// 	NMI stack	[0xa100002000, 0xa100003000)
	// 	guard page	[0xa100003000, 0xa100004000)
	// for each AP:
	// 	int stack	BSP's + apnum*4*PGSIZE + 0*PGSIZE
	// 	NMI stack	BSP's + apnum*4*PGSIZE + 2*PGSIZE
	stackstart := uintptr(0xa100004000)
	ss[sstacks] = stackstart   // each ap grabs a unique stack
	ss[sproceed] = 0

	// XXX make sure secret storage values are not in store buffer
	dummy := int64(0)
	atomic.CompareAndSwapInt64(&dummy, 0, 10)

	initipi(true)
	// not necessary since we assume lapic version >= 1.x (ie not 82489DX)
	//initipi(false)
	cdelay(1)

	startupipi()
	cdelay(1)
	startupipi()

	// wait a while for hopefully all APs to join. it'd be better to use
	// ACPI to determine the correct count of CPUs and then wait for them
	// all to join.
	cdelay(500)
	apcnt = int(ss[sapcnt])
	if apcnt > aplim {
		apcnt = aplim
	}
	set_cpucount(apcnt + 1)

	// actually map the stacks for the CPUs that joined
	cpus_stack_init(apcnt, stackstart)

	// tell the cpus to carry on
	ss[sproceed] = uintptr(apcnt)

	fmt.Printf("done! %v APs found (%v joined)\n", ss[sapcnt], apcnt)
}

// myid is a logical id, not lapic id
//go:nosplit
func ap_entry(myid uint) {

	// myid starts from 1
	runtime.Ap_setup(myid)

	lid := lap_id()
	if lid > maxcpus || lid < 0 {
		runtime.Pnum(0xb1dd1e)
		for {}
	}
	cpus[lid].num = int(myid)

	// ints are still cleared. wait for timer int to enter scheduler
	fl := runtime.Pushcli()
	fl |= TF_FL_IF
	runtime.Popcli(fl)
	for {}
}

func set_cpucount(n int) {
	numcpus = n
}

// since this function is used when interrupts are cleared, it must be marked
// nosplit. otherwise we may GC and then resume in some other goroutine with
// interrupts cleared, thus interrupts would never be cleared.
//go:nosplit
func poutb(reg uint16, val uint8) {
	runtime.Outb(reg, val)
	cdelay(1)
}

func p8259_init() {
	// the piix3 provides two 8259 compatible pics. the runtime masks all
	// irqs for us.
	pic1 := uint16(0x20)
	pic1d := pic1 + 1
	pic2 := uint16(0xa0)
	pic2d := pic2 + 1

	runtime.Cli()

	// master pic
	// start icw1: edge triggered, icw4 required
	poutb(pic1, 0x11)
	// icw2, int base -- irq # will be added to base, then delivered to cpu
	poutb(pic1d, uint8(IRQ_BASE))
	// icw3, cascaded mode
	poutb(pic1d, 4)
	// icw4, no auto eoi, 8086 mode.
	poutb(pic1d, 1)

	// slave pic
	// start icw1: edge triggered, icw4 required
	poutb(pic2, 0x11)
	// icw2, int base -- irq # will be added to base, then delivered to cpu
	poutb(pic2d, uint8(IRQ_BASE + 8))
	// icw3, slave identification code
	poutb(pic2d, 2)
	// icw4, no auto eoi, 8086 mode.
	poutb(pic2d, 1)

	// ocw3, enable "special mask mode" (??)
	poutb(pic1, 0x68)
	// ocw3, read irq register
	poutb(pic1, 0x0a)

	// ocw3, enable "special mask mode" (??)
	poutb(pic2, 0x68)
	// ocw3, read irq register
	poutb(pic2, 0x0a)

	// enable slave 8259
	irq_unmask(2)
	// all irqs go to CPU 0 until redirected

	runtime.Sti()
}

var intmask uint 	= 0xffff

func irq_unmask(irq int) {
	if irq < 0 || irq >= 16 {
		panic("weird irq")
	}
	pic1 := uint16(0x20)
	pic1d := pic1 + 1
	pic2 := uint16(0xa0)
	pic2d := pic2 + 1
	intmask = intmask & ^(1 << uint(irq))
	runtime.Outb(pic1d, uint8(intmask))
	runtime.Outb(pic2d, uint8(intmask >> 8))
}

func kbd_init() {
	km := make(map[int]byte)
	NO := byte(0)
	tm := []byte{
	    // ty xv6
	    NO,   0x1B, '1',  '2',  '3',  '4',  '5',  '6',  // 0x00
	    '7',  '8',  '9',  '0',  '-',  '=',  '\b', '\t',
	    'q',  'w',  'e',  'r',  't',  'y',  'u',  'i',  // 0x10
	    'o',  'p',  '[',  ']',  '\n', NO,   'a',  's',
	    'd',  'f',  'g',  'h',  'j',  'k',  'l',  ';',  // 0x20
	    '\'', '`',  NO,   '\\', 'z',  'x',  'c',  'v',
	    'b',  'n',  'm',  ',',  '.',  '/',  NO,   '*',  // 0x30
	    NO,   ' ',  NO,   NO,   NO,   NO,   NO,   NO,
	    NO,   NO,   NO,   NO,   NO,   NO,   NO,   '7',  // 0x40
	    '8',  '9',  '-',  '4',  '5',  '6',  '+',  '1',
	    '2',  '3',  '0',  '.',  NO,   NO,   NO,   NO,   // 0x50
	    }

	for i, c := range tm {
		if c != NO {
			km[i] = c
		}
	}
	cons.kbd_int = make(chan bool)
	cons.com_int = make(chan bool)
	cons.reader = make(chan []byte)
	cons.reqc = make(chan int)
	go kbd_daemon(&cons, km)
	irq_unmask(IRQ_KBD)
	irq_unmask(IRQ_COM1)

	// make sure kbd int and com1 int are clear
	for _kready() {
		runtime.Inb(0x60)
	}
	for _comready() {
		runtime.Inb(0x3f8)
	}
}

type cons_t struct {
	kbd_int		chan bool
	com_int		chan bool
	reader		chan []byte
	reqc		chan int
}

var cons	= cons_t{}

func _comready() bool {
	com1ctl := uint16(0x3f8 + 5)
	b := runtime.Inb(com1ctl)
	if b & 0x01 == 0 {
		return false
	}
	return true
}
func _kready() bool {
	ibf := uint(1 << 0)
	st := runtime.Inb(0x64)
	if st & ibf == 0 {
		//panic("no kbd data?")
		return false
	}
	return true
}

var _nflip int

func kbd_daemon(cons *cons_t, km map[int]byte) {
	inb := runtime.Inb
	start := make([]byte, 0, 10)
	data := start
	addprint := func(c byte) {
		fmt.Printf("%c", c)
		data = append(data, c)
		if c == '\\' {
			panic("yahoo")
		} else if c == '@' {
			_nflip = (_nflip + 1) % 2
			act := PROF_GOLANG
			if _nflip == 0 {
				act |= PROF_DISABLE
			}
			sys_prof(nil, act, 0, 0, 0)
		}
	}
	var reqc chan int
	for {
		select {
		case <- cons.kbd_int:
			for _kready() {
				sc := int(inb(0x60))
				c, ok := km[sc]
				if ok {
					addprint(c)
				}
			}
			p8259_eoi(IRQ_KBD)
		case <- cons.com_int:
			for _comready() {
				com1data := uint16(0x3f8 + 0)
				sc := inb(com1data)
				c := byte(sc)
				if c == '\r' {
					c = '\n'
				} else if c == 127 {
					// delete -> backspace
					c = '\b'
				}
				addprint(c)
			}
			p8259_eoi(IRQ_COM1)
		case l := <- reqc:
			if l > len(data) {
				l = len(data)
			}
			s := data[0:l]
			cons.reader <- s
			data = data[l:]
		}
		if len(data) == 0 {
			reqc = nil
			data = start
		} else {
			reqc = cons.reqc
		}
	}
}

// reads keyboard data, blocking for at least 1 byte. returns at most cnt
// bytes.
func kbd_get(cnt int) []byte {
	if cnt < 0 {
		panic("negative cnt")
	}
	cons.reqc <- cnt
	return <- cons.reader
}

func attach_devs() {
	pcibus_attach()
}

func tlb_shootdown(p_pmap, va, pgcount int) {
	if numcpus == 1 {
		return
	}
	othercpus := uintptr(numcpus - 1)
	mygen := runtime.Tlbadmit(uintptr(p_pmap), othercpus, uintptr(va),
	    uintptr(pgcount))

	lapaddr := 0xfee00000
	lap := (*[PGSIZE/4]uint32)(unsafe.Pointer(uintptr(lapaddr)))
	ipilow := func(ds int, deliv int, vec int) uint32 {
		return uint32(ds << 18 | 1 << 14 | deliv << 8 | vec)
	}

	icrw := func(hi uint32, low uint32) {
		icrh := 0x310/4
		icrl := 0x300/4
		// use sync to guarantee order
		atomic.StoreUint32(&lap[icrh], hi)
		atomic.StoreUint32(&lap[icrl], low)
		ipisent := uint32(1 << 12)
		for atomic.LoadUint32(&lap[icrl]) & ipisent != 0 {
		}
	}

	tlbshootvec := 70
	// broadcast shootdown
	low := ipilow(3, 0, tlbshootvec)
	icrw(0, low)

	// wait for other cpus to finish
	runtime.Tlbwait(mygen)
}

type bprof_t struct {
	data	[]byte
	c	int
}

func (b *bprof_t) init() {
	b.data = make([]byte, 0, 4096)
}

func (b *bprof_t) Write(p []byte) (int, error) {
	b.data = append(b.data, p...)
	return len(p), nil
}

func (b *bprof_t) len() int {
	return len(b.data)
}

// dumps profile to serial console/vga for xxd -r
func (b *bprof_t) dump() {
	l := len(b.data)
	for i := 0; i < l; i += 16 {
		cur := b.data[i:]
		if len(cur) > 16 {
			cur = cur[:16]
		}
		fmt.Printf("%07x: ", i)
		prc := 0
		for _, b := range cur {
			fmt.Printf("%02x", b)
			prc++
			if prc % 2 == 0 {
				fmt.Printf(" ")
			}
		}
		fmt.Printf("\n")
	}
}

var prof = bprof_t{}

func cpuidfamily() (uint, uint) {
	ax, _, _, _ := runtime.Cpuid(1, 0)
	model :=  (ax >> 4) & 0xf
	family := (ax >> 8) & 0xf
	emodel := (ax >> 16) & 0xf
	efamily := (ax >> 20) & 0xff

	dispmodel := emodel << 4 + model
	dispfamily := efamily + family
	return uint(dispmodel), uint(dispfamily)
}

func cpuchk() {
	_, _, _, dx := runtime.Cpuid(0x80000001, 0)
	arch64 := uint32(1 << 29)
	if dx & arch64 == 0 {
		panic("not intel 64 arch?")
	}

	rmodel, rfamily := cpuidfamily()
	fmt.Printf("CPUID: family: %x, model: %x\n", rfamily, rmodel)

	ax, _, _, dx := runtime.Cpuid(1, 0)
	stepping := ax & 0xf
	oldp := rfamily == 6 && rmodel < 3 && stepping < 3
	sep := uint32(1 << 11)
	if dx & sep == 0 || oldp {
		panic("sysenter not supported")
	}

	_, _, _, dx = runtime.Cpuid(0x80000007, 0)
	invartsc := uint32(1 << 8)
	if dx & invartsc == 0 {
		// no qemu CPUs support invariant tsc, but my hardware does...
		//panic("invariant tsc not supported")
		fmt.Printf("invariant TSC not supported\n")
	}
}

func perfsetup() {
	ax, bx, _, _ := runtime.Cpuid(0xa, 0)
	perfv := ax & 0xff
	npmc := (ax >> 8) & 0xff
	pmcbits := (ax >> 16) & 0xff
	pmebits := (ax >> 24) & 0xff
	cyccnt := bx & 1 == 0
	_, _, cx, _ := runtime.Cpuid(0x1, 0)
	pdc := cx & (1 << 15) != 0
	if pdc && perfv >= 2 && perfv <= 3 && npmc >= 1 && pmebits >= 1 &&
	    cyccnt && pmcbits >= 32 {
		fmt.Printf("Hardware Performance monitoring enabled: " +
		    "%v counters\n", npmc)
		profhw = &intelprof_t{}
		profhw.prof_init(uint(npmc))
	} else {
		fmt.Printf("No hardware performance monitoring\n")
		profhw = &nilprof_t{}
	}
}

// performance monitoring event id
type pmevid_t uint

const(
	// architectural
	EV_UNHALTED_CORE_CYCLES		pmevid_t = 1 << iota
	EV_LLC_MISSES			pmevid_t = 1 << iota
	EV_LLC_REFS			pmevid_t = 1 << iota
	EV_BRANCH_INSTR_RETIRED		pmevid_t = 1 << iota
	EV_BRANCH_MISS_RETIRED		pmevid_t = 1 << iota
	EV_INSTR_RETIRED		pmevid_t = 1 << iota
	// non-architectural
	// "all TLB misses that cause a page walk"
	EV_DTLB_LOAD_MISS_ANY		pmevid_t = 1 << iota
	// "number of completed walks due to miss in sTLB"
	EV_DTLB_LOAD_MISS_STLB		pmevid_t = 1 << iota
	// "retired stores that missed in the dTLB"
	EV_STORE_DTLB_MISS		pmevid_t = 1 << iota
	EV_L2_LD_HITS			pmevid_t = 1 << iota
)

type pmflag_t uint

const(
	EVF_OS				pmflag_t = 1 << iota
	EVF_USR				pmflag_t = 1 << iota
)

type pmev_t struct {
	evid	pmevid_t
	pflags	pmflag_t
}

var pmevid_names = map[pmevid_t]string{
	EV_UNHALTED_CORE_CYCLES: "Unhalted core cycles",
	EV_LLC_MISSES: "LLC misses",
	EV_LLC_REFS: "LLC references",
	EV_BRANCH_INSTR_RETIRED: "Branch instructions retired",
	EV_BRANCH_MISS_RETIRED: "Branch misses retired",
	EV_INSTR_RETIRED: "Instructions retired",
	EV_DTLB_LOAD_MISS_ANY: "dTLB load misses",
	EV_DTLB_LOAD_MISS_STLB: "sTLB misses",
	EV_STORE_DTLB_MISS: "Store dTLB misses",
	//EV_WTF1: "dummy 1",
	//EV_WTF2: "dummy 2",
	EV_L2_LD_HITS: "L2 load hits",
}

// a device driver for hardware profiling
type profhw_i interface {
	prof_init(uint)
	startpmc([]pmev_t) ([]int, bool)
	stoppmc([]int) []uint
	startnmi(pmevid_t, pmflag_t, uint, uint) bool
	stopnmi() []uintptr
}

var profhw profhw_i

type nilprof_t struct {
}

func (n *nilprof_t) prof_init(uint) {
}

func (n *nilprof_t) startpmc([]pmev_t) ([]int, bool) {
	return nil, false
}

func (n *nilprof_t) stoppmc([]int) []uint {
	return nil
}

func (n *nilprof_t) startnmi(pmevid_t, pmflag_t, uint, uint) bool {
	return false
}

func (n *nilprof_t) stopnmi() []uintptr {
	return nil
}

type intelprof_t struct {
	l		sync.Mutex
	pmcs		[]intelpmc_t
	events		map[pmevid_t]pmevent_t
}

type intelpmc_t struct {
	alloced		bool
	eventid		pmevid_t
}

type pmevent_t struct {
	event	int
	umask	int
}

func (ip *intelprof_t) _disableall() {
	ip._perfmaskipi()
}

func (ip *intelprof_t) _enableall() {
	ip._perfmaskipi()
}

func (ip *intelprof_t) _perfmaskipi() {
	lapaddr := 0xfee00000
	lap := (*[PGSIZE/4]uint32)(unsafe.Pointer(uintptr(lapaddr)))

	allandself := 2
	trap_perfmask := 72
	level := 1 << 14
	low := uint32(allandself << 18 | level | trap_perfmask)
	icrl := 0x300/4
	atomic.StoreUint32(&lap[icrl], low)
	ipisent := uint32(1 << 12)
	for atomic.LoadUint32(&lap[icrl]) & ipisent != 0 {
	}
}

func (ip *intelprof_t) _ev2msr(eid pmevid_t, pf pmflag_t) int {
	ev, ok := ip.events[eid]
	if !ok {
		panic("no such event")
	}
	usr := 1 << 16
	os  := 1 << 17
	en  := 1 << 22
	event := ev.event
	umask := ev.umask << 8
	v := umask | event | en
	if pf & EVF_OS != 0 {
		v |= os
	}
	if pf & EVF_USR != 0 {
		v |= usr
	}
	if pf == 0 {
		v |= os | usr
	}
	return v
}

// XXX counting PMCs only works with one CPU; move counter start/stop to perf
// IPI.
func (ip *intelprof_t) _pmc_start(cid int, eid pmevid_t, pf pmflag_t) {
	if cid < 0 || cid >= len(ip.pmcs) {
		panic("wtf")
	}
	wrmsr := func(a, b int) {
		runtime.Wrmsr(a, b)
	}
	ia32_pmc0 := 0xc1
	ia32_perfevtsel0 := 0x186
	pmc := ia32_pmc0 + cid
	evtsel := ia32_perfevtsel0 + cid
	// disable perf counter before clearing
	wrmsr(evtsel, 0)
	wrmsr(pmc, 0)

	v := ip._ev2msr(eid, pf)
	wrmsr(evtsel, v)
}

func (ip *intelprof_t) _pmc_stop(cid int) uint {
	if cid < 0 || cid >= len(ip.pmcs) {
		panic("wtf")
	}
	ia32_pmc0 := 0xc1
	ia32_perfevtsel0 := 0x186
	pmc := ia32_pmc0 + cid
	evtsel := ia32_perfevtsel0 + cid
	ret := runtime.Rdmsr(pmc)
	runtime.Wrmsr(evtsel, 0)
	return uint(ret)
}

func (ip *intelprof_t) prof_init(npmc uint) {
	ip.pmcs = make([]intelpmc_t, npmc)
	// architectural events
	ip.events = map[pmevid_t]pmevent_t{
	    EV_UNHALTED_CORE_CYCLES:
		{0x3c, 0},
	    EV_LLC_MISSES:
		{0x2e, 0x41},
	    EV_LLC_REFS:
		{0x2e, 0x4f},
	    EV_BRANCH_INSTR_RETIRED:
		{0xc4, 0x0},
	    EV_BRANCH_MISS_RETIRED:
		{0xc5, 0x0},
	    EV_INSTR_RETIRED:
		{0xc0, 0x0},
	}

	_xeon5000 := map[pmevid_t]pmevent_t{
	    EV_DTLB_LOAD_MISS_ANY:
		// "dTLB load misses that cause a page-walk"
		{0x08, 0x1},
	    EV_DTLB_LOAD_MISS_STLB:
		{0x08, 0x2},
	    EV_STORE_DTLB_MISS:
		{0x0c, 0x1},
	    //EV_WTF1:
	    //    {0x49, 0x1},
	    //EV_WTF2:
	    //    {0x14, 0x2},
	    EV_L2_LD_HITS:
		{0x24, 0x1},
	}

	dispmodel, dispfamily := cpuidfamily()

	if dispfamily == 0x6 && dispmodel == 0x1e {
		for k, v := range _xeon5000 {
			ip.events[k] = v
		}
	}
}

// starts a performance counter for each event in evs. if all the counters
// cannot be allocated, no performance counter is started.
func (ip *intelprof_t) startpmc(evs []pmev_t) ([]int, bool) {
	ip.l.Lock()
	defer ip.l.Unlock()

	// are the event ids supported?
	for _, ev := range evs {
		if _, ok := ip.events[ev.evid]; !ok {
			return nil, false
		}
	}
	// make sure we have enough counters
	cnt := 0
	for i := range ip.pmcs {
		if !ip.pmcs[i].alloced {
			cnt++
		}
	}
	if cnt < len(evs) {
		return nil, false
	}

	ret := make([]int, len(evs))
	ri := 0
	// find available counter
	outer:
	for _, ev := range evs {
		eid := ev.evid
		for i := range ip.pmcs {
			if !ip.pmcs[i].alloced {
				ip.pmcs[i].alloced = true
				ip.pmcs[i].eventid = eid
				ip._pmc_start(i, eid, ev.pflags)
				ret[ri] = i
				ri++
				continue outer
			}
		}
	}
	return ret, true
}

func (ip *intelprof_t) stoppmc(idxs []int) []uint {
	ip.l.Lock()
	defer ip.l.Unlock()

	ret := make([]uint, len(idxs))
	ri := 0
	for _, idx := range idxs {
		if !ip.pmcs[idx].alloced {
			ret[ri] = 0
			ri++
			continue
		}
		ip.pmcs[idx].alloced = false
		c := ip._pmc_stop(idx)
		ret[ri] = c
		ri++
	}
	return ret
}

func (ip *intelprof_t) startnmi(evid pmevid_t, pf pmflag_t, min,
    max uint) bool {
	ip.l.Lock()
	defer ip.l.Unlock()
	if ip.pmcs[0].alloced {
		return false
	}
	if _, ok := ip.events[evid]; !ok {
		return false
	}
	// NMI profiling currently only uses pmc0 (but could use any other
	// counter)
	ip.pmcs[0].alloced = true

	v := ip._ev2msr(evid, pf)
	// enable LVT interrupt on PMC overflow
	inte := 1 << 20
	v |= inte

	mask := false
	runtime.SetNMI(mask, v, min, max)
	ip._enableall()
	return true
}

func (ip *intelprof_t) stopnmi() []uintptr {
	ip.l.Lock()
	defer ip.l.Unlock()

	mask := true
	runtime.SetNMI(mask, 0, 0, 0)
	ip._disableall()
	buf, full := runtime.TakeNMIBuf()
	if full {
		fmt.Printf("*** NMI buffer is full!\n")
	}

	ip.pmcs[0].alloced = false

	return buf
}

func mkbm() {
	ch := make(chan bool)
	for it := 0; it < 20; it++ {
		st := runtime.Nanotime()
		n := st
		ops := 0
		ns := 3000000000
		for n - st < ns {
			go func() {
				ch <- true
			}()
			<- ch
			n = runtime.Nanotime()
			ops++
		}
		fmt.Printf("%20v ns/spawn+send (%v ops)\n", ns/ops, ops)
	}
}

func sendbm() {
	ch := make(chan bool)
	go func() {
		for {
			<- ch
			ch <- true
		}
	}()
	times := 3
	for it := 0; it < times; it++ {
		st := runtime.Nanotime()
		n := st
		ops := 0
		ns := 3000000000
		for n - st < ns {
			for i := 0; i < 1000; i++ {
				ch <- false
				<- ch
				ops += 2
			}
			n = runtime.Nanotime()
		}
		fmt.Printf("%20v ns/sends (%v ops)\n", ns/ops, ops)
	}
}

func insertbm() {
	fmt.Printf("making keys, growing m...")
	_buf := make([]byte, 100)
	randstr := func() string {
		n := 10
		for i := 0; i < n; i++ {
			_buf[i] = byte('0' + rand.Intn('Z' - '0'))
		}
		return string(_buf[:n])
	}

	m := make(map[string]bool)
	keyn := 1000000
	keys := make([]string, keyn)
	for i := range keys {
		if (i + 1) % (keyn/10) == 0 {
			fmt.Printf("|")
		}
		keys[i] = randstr()
		m[keys[i]] = true
	}
	for i := range m {
		delete(m, i)
	}
	fmt.Printf("done. made %v keys.\n", len(keys))

	times := 3
	for i := 0; i < times; i++ {
		st := runtime.Nanotime()
		for _, k := range keys {
			m[k] = true
		}
		elap := runtime.Nanotime() - st
		fmt.Printf("%20v ns/insert (no lock)\n", elap/len(keys))
		for i := range m {
			delete(m, i)
		}
	}

	l := sync.Mutex{}
	for i := 0; i < times; i++ {
		st := runtime.Nanotime()
		for _, k := range keys {
			l.Lock()
			m[k] = true
			l.Unlock()
		}
		elap := runtime.Nanotime() - st
		fmt.Printf("%20v ns/insert\n", elap/len(keys))
		for i := range m {
			delete(m, i)
		}
	}
}

// can account for up to 16TB of mem
type physpg_t struct {
	refcnt		int32
	// index into pgs of next page on free list
	nexti		uint32
}

var physmem struct {
	pgs		[]physpg_t
	startn		uint32
	// index into pgs of first free pg
	freei		uint32
}

func refup(p_pg uintptr) {
	idx := _pg2pgn(p_pg) - physmem.startn
	c := atomic.AddInt32(&physmem.pgs[idx].refcnt, 1)
	// XXXPANIC
	if c < 0 {
		panic("wut")
	}
}

func refdown(p_pg uintptr) {
	idx := _pg2pgn(p_pg) - physmem.startn
	c := atomic.AddInt32(&physmem.pgs[idx].refcnt, -1)
	// XXXPANIC
	if c < 0 {
		panic("wut")
	}
	// add to freelist
	if c == 0 {
		for {
			expi := physmem.freei
			physmem.pgs[idx].nexti = expi
			if atomic.CompareAndSwapUint32(&physmem.freei, expi,
			    idx) {
				break
			}
		}
	}
}

func _refpg_new() (*[512]int, int) {
	if !_dmapinit {
		panic("dmap not initted")
	}

	var pi int
	var p_pg uintptr
	for {
		firstfree := physmem.freei
		if firstfree == ^uint32(0) {
			panic("refpgs oom")
		}
		newhead := physmem.pgs[firstfree].nexti
		if atomic.CompareAndSwapUint32(&physmem.freei, firstfree,
		    newhead) {
			pi = int(firstfree)
			p_pg = uintptr(firstfree + physmem.startn) << PGSHIFT
			break
		}
	}
	if physmem.pgs[pi].refcnt < 0 {
		panic("how?")
	}
	dur := int(p_pg)
	pg := dmap(dur)
	return pg, dur
}

// refcnt of returned page is not incremented. requires direct mapping.
func refpg_new() (*[512]int, int) {
	pg, p_pg := _refpg_new()
	*pg = *zeropg
	return pg, p_pg
}

func _pg2pgn(p_pg uintptr) uint32 {
	return uint32(p_pg >> PGSHIFT)
}

func phys_init() {
	// reserve 128MB of pages
	//respgs := 1 << 15
	respgs := 1 << 16
	//respgs := 1 << 18 + (1 <<17)
	physmem.pgs = make([]physpg_t, respgs)
	for i := range physmem.pgs {
		physmem.pgs[i].refcnt = -10
	}
	first := runtime.Get_phys()
	fpgn := _pg2pgn(first)
	physmem.startn = fpgn
	physmem.freei = 0
	physmem.pgs[0].refcnt = 0
	physmem.pgs[0].nexti = ^uint32(0)
	for i := 0; i < respgs - 1; i++ {
		p_pg := runtime.Get_phys()
		pgn := _pg2pgn(p_pg)
		idx := pgn - physmem.startn
		// Get_phys() may skip regions.
		if int(idx) >= len(physmem.pgs) {
			if respgs - i > int(float64(respgs)*0.01) {
				panic("got many bad pages")
			}
			break
		}
		physmem.pgs[idx].refcnt = 0
		physmem.pgs[idx].nexti = physmem.freei
		physmem.freei = idx
	}
	fmt.Printf("Reserved %v pages (%vMB)\n", respgs, respgs >> 8)
}

func pgcount() int {
	s := 0
	for i := physmem.freei; i != ^uint32(0); i = physmem.pgs[i].nexti {
		s++
	}
	return s
}

func main() {
	// magic loop
	//if rand.Int() != 0 {
	//	for {
	//	}
	//}
	phys_init()

	fmt.Printf("              BiscuitOS\n");
	fmt.Printf("          go version: %v\n", runtime.Version())
<<<<<<< HEAD
	debug.SetGCPercent(100)
=======
	pmem := runtime.Totalphysmem()
	fmt.Printf("  %v MB of physical memory\n", pmem / (1 << 20))
>>>>>>> 5c449bd3

	//chanbm()

	//findbm()

	cpuchk()
	perfsetup()

	// control CPUs
	aplim := 7

	dmap_init()
	p8259_init()

	//pci_dump()
	attach_devs()

	if disk == nil || INT_DISK < 0 {
		panic("no disk")
	}

	// XXX pass irqs from attach_devs to trapstub, not global state.
	// must come before init funcs below
	runtime.Install_traphandler(trapstub)

	handlers := map[int]func(*trapstore_t) {
	     INT_DISK: trap_disk,
	     INT_KBD: trap_cons,
	     INT_COM1: trap_cons,
	     }
	go trap(handlers)

	cpus_start(aplim)
	//runtime.SCenable = false

	rf := fs_init()
	use_memfs()
	kbd_init()

	exec := func(cmd string, args []string) {
		fmt.Printf("start [%v %v]\n", cmd, args)
		nargs := []string{cmd}
		nargs = append(nargs, args...)
		defaultfds := []*fd_t{&fd_stdin, &fd_stdout, &fd_stderr}
		p := proc_new(cmd, rf, defaultfds)
		var tf [TFSIZE]int
		ret := sys_execv1(p, &tf, cmd, nargs)
		if ret != 0 {
			panic(fmt.Sprintf("exec failed %v", ret))
		}
		p.sched_add(&tf, p.tid0)
	}

	//exec("bin/lsh", nil)
	exec("bin/init", nil)
	//exec("bin/rs", []string{"/redis.conf"})

	//go func() {
	//	d := time.Second
	//	for {
	//		<- time.After(d)
	//		ms := &runtime.MemStats{}
	//		runtime.ReadMemStats(ms)
	//		fmt.Printf("%v MiB\n", ms.Alloc/ (1 << 20))
	//	}
	//}()

	var dur chan bool
	<- dur
}

func findbm() {
	dmap_init()
	//n := incn()
	//var aplim int
	//if n == 0 {
	//	aplim = 1
	//} else {
	//	aplim = 7
	//}
	aplim := 7
	cpus_start(aplim)

	ch := make(chan bool)
	times := uint64(0)
	sum := uint64(0)
	for {
		st0 := runtime.Rdtsc()
		go func(st uint64) {
			tot := runtime.Rdtsc() - st
			sum += tot
			times++
			if times % 1000000 == 0 {
				fmt.Printf("%9v cycles to find (avg)\n",
				    sum/times)
				sum = 0
				times = 0
			}
			ch <- true
		}(st0)
		//<- ch
		loopy: for {
			select {
			case <- ch:
				break loopy
			default:
			}
		}
	}
}

func nvcount() int {
	var data [512]uint8
	req := idereq_new(0, false, &data)
	ide_request <- req
	<- req.ack
	ret := req.buf.data[505]
	req.buf.data[505] = ret + 1
	req.write = true
	ide_request <- req
	<- req.ack
	return int(ret)
}<|MERGE_RESOLUTION|>--- conflicted
+++ resolved
@@ -2900,12 +2900,8 @@
 
 	fmt.Printf("              BiscuitOS\n");
 	fmt.Printf("          go version: %v\n", runtime.Version())
-<<<<<<< HEAD
-	debug.SetGCPercent(100)
-=======
 	pmem := runtime.Totalphysmem()
 	fmt.Printf("  %v MB of physical memory\n", pmem / (1 << 20))
->>>>>>> 5c449bd3
 
 	//chanbm()
 
