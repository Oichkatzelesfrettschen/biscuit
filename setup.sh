--- conflicted
+++ resolved
@@ -92,7 +92,6 @@
   return 1
 }
 
-<<<<<<< HEAD
 # Required packages for the build.
 packages=(
   qemu-system-x86   # QEMU emulator for running Biscuit
@@ -122,7 +121,6 @@
   coq               # Coq proof assistant
   tlaplus           # Tools for TLA+ specifications
 )
-=======
 /**
  * @brief  Install all missing APT packages.
  * @details Uses non-interactive, no-install-recommends for minimal installs :contentReference[oaicite:7]{index=7}
@@ -149,7 +147,6 @@
 ###############################################################################
 # Go bootstrap: version detection, download, and extraction
 ###############################################################################
->>>>>>> e6e5b9d7
 
 /**
  * @brief  Fetch the latest Go version string (e.g., "1.22.4").
@@ -239,12 +236,10 @@
     || log_error "Runtime build failed"
 }
 
-<<<<<<< HEAD
 # Install Python and Node utilities used for testing and linting.
 if command -v pip3 >/dev/null; then
   pip3 install --user --upgrade mypy flake8 pytest breathe sphinx-rtd-theme >/dev/null 2>&1 || true
 fi
-=======
 /**
  * @brief  Build Biscuit kernel & userland.
  */
@@ -254,7 +249,6 @@
     && log "Biscuit build complete" \
     || log_error "Biscuit build failed"
 }
->>>>>>> e6e5b9d7
 
 /**
  * @brief  Generate documentation via Doxygen & Sphinx.
