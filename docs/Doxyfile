PROJECT_NAME = Biscuit
OUTPUT_DIRECTORY = build
INPUT = ../src ../biscuit ../api ../lib ../test
FILE_PATTERNS = *.go *.c *.h *.s
RECURSIVE = YES
EXTRACT_ALL = YES
GENERATE_HTML = YES
GENERATE_XML = YES
<<<<<<< HEAD
=======
XML_OUTPUT = xml
>>>>>>> e6e5b9d7
WARN_IF_UNDOCUMENTED = YES<|MERGE_RESOLUTION|>--- conflicted
+++ resolved
@@ -6,8 +6,5 @@
 EXTRACT_ALL = YES
 GENERATE_HTML = YES
 GENERATE_XML = YES
-<<<<<<< HEAD
-=======
 XML_OUTPUT = xml
->>>>>>> e6e5b9d7
 WARN_IF_UNDOCUMENTED = YES