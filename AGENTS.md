# Agent Instructions

<<<<<<< HEAD
All code changes must use modern language paradigms and idiomatic style. Functions must be documented using Doxygen-compatible comments detailing purpose, parameters, return values, and global variables. When modifying code, apply formatting and prettification but leave comment-only changes unformatted. Integrate Doxygen with Sphinx using Breathe for documentation builds aimed at Read the Docs.

All modifications must further decompose, unroll, flatten, factor and synthesize the code into modern idiomatic expressions guided by mathematical principles wherever possible.
=======
All code changes must use modern language paradigms and idiomatic style. Functions must be documented using Doxygen-compatible comments detailing purpose, parameters, return values, and global variables. When modifying code, apply formatting and prettification but leave comment-only changes unformatted. Integrate Doxygen with Sphinx using Breathe for documentation builds aimed at Read the Docs. Every modified file must be formatted with `gofmt` and contain Doxygen documentation.

## Extended Guidelines

- Any file touched must be fully refactored to modern Go **1.23.x** idioms. Decompose complex logic, unroll loops, flatten nested structures, remove outdated patterns, and replace special functions with standard equivalents. Emphasize modern design patterns throughout.
- Ensure that all code is thoroughly commented. Each function requires Doxygen-compatible documentation.
- Always run `gofmt` or an equivalent formatter on changed files after modifications.
- Before building or testing, install a comprehensive suite of development tools from **apt**, **pip**, and **npm**, including packages from common PPAs and repositories, to provide a maximally provisioned environment.
>>>>>>> e6e5b9d7
<|MERGE_RESOLUTION|>--- conflicted
+++ resolved
@@ -1,10 +1,5 @@
 # Agent Instructions
 
-<<<<<<< HEAD
-All code changes must use modern language paradigms and idiomatic style. Functions must be documented using Doxygen-compatible comments detailing purpose, parameters, return values, and global variables. When modifying code, apply formatting and prettification but leave comment-only changes unformatted. Integrate Doxygen with Sphinx using Breathe for documentation builds aimed at Read the Docs.
-
-All modifications must further decompose, unroll, flatten, factor and synthesize the code into modern idiomatic expressions guided by mathematical principles wherever possible.
-=======
 All code changes must use modern language paradigms and idiomatic style. Functions must be documented using Doxygen-compatible comments detailing purpose, parameters, return values, and global variables. When modifying code, apply formatting and prettification but leave comment-only changes unformatted. Integrate Doxygen with Sphinx using Breathe for documentation builds aimed at Read the Docs. Every modified file must be formatted with `gofmt` and contain Doxygen documentation.
 
 ## Extended Guidelines
@@ -13,4 +8,5 @@
 - Ensure that all code is thoroughly commented. Each function requires Doxygen-compatible documentation.
 - Always run `gofmt` or an equivalent formatter on changed files after modifications.
 - Before building or testing, install a comprehensive suite of development tools from **apt**, **pip**, and **npm**, including packages from common PPAs and repositories, to provide a maximally provisioned environment.
->>>>>>> e6e5b9d7
+
+All modifications must further decompose, unroll, flatten, factor and synthesize the code into modern idiomatic expressions guided by mathematical principles wherever possible.