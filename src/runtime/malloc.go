// Copyright 2014 The Go Authors. All rights reserved.
// Use of this source code is governed by a BSD-style
// license that can be found in the LICENSE file.

// Memory allocator.
//
// This was originally based on tcmalloc, but has diverged quite a bit.
// http://goog-perftools.sourceforge.net/doc/tcmalloc.html

// The main allocator works in runs of pages.
// Small allocation sizes (up to and including 32 kB) are
// rounded to one of about 70 size classes, each of which
// has its own free set of objects of exactly that size.
// Any free page of memory can be split into a set of objects
// of one size class, which are then managed using a free bitmap.
//
// The allocator's data structures are:
//
//	fixalloc: a free-list allocator for fixed-size off-heap objects,
//		used to manage storage used by the allocator.
//	mheap: the malloc heap, managed at page (8192-byte) granularity.
//	mspan: a run of pages managed by the mheap.
//	mcentral: collects all spans of a given size class.
//	mcache: a per-P cache of mspans with free space.
//	mstats: allocation statistics.
//
// Allocating a small object proceeds up a hierarchy of caches:
//
//	1. Round the size up to one of the small size classes
//	   and look in the corresponding mspan in this P's mcache.
//	   Scan the mspan's free bitmap to find a free slot.
//	   If there is a free slot, allocate it.
//	   This can all be done without acquiring a lock.
//
//	2. If the mspan has no free slots, obtain a new mspan
//	   from the mcentral's list of mspans of the required size
//	   class that have free space.
//	   Obtaining a whole span amortizes the cost of locking
//	   the mcentral.
//
//	3. If the mcentral's mspan list is empty, obtain a run
//	   of pages from the mheap to use for the mspan.
//
//	4. If the mheap is empty or has no page runs large enough,
//	   allocate a new group of pages (at least 1MB) from the
//	   operating system. Allocating a large run of pages
//	   amortizes the cost of talking to the operating system.
//
// Sweeping an mspan and freeing objects on it proceeds up a similar
// hierarchy:
//
//	1. If the mspan is being swept in response to allocation, it
//	   is returned to the mcache to satisfy the allocation.
//
//	2. Otherwise, if the mspan still has allocated objects in it,
//	   it is placed on the mcentral free list for the mspan's size
//	   class.
//
//	3. Otherwise, if all objects in the mspan are free, the mspan
//	   is now "idle", so it is returned to the mheap and no longer
//	   has a size class.
//	   This may coalesce it with adjacent idle mspans.
//
//	4. If an mspan remains idle for long enough, return its pages
//	   to the operating system.
//
// Allocating and freeing a large object uses the mheap
// directly, bypassing the mcache and mcentral.
//
// Free object slots in an mspan are zeroed only if mspan.needzero is
// false. If needzero is true, objects are zeroed as they are
// allocated. There are various benefits to delaying zeroing this way:
//
//	1. Stack frame allocation can avoid zeroing altogether.
//
//	2. It exhibits better temporal locality, since the program is
//	   probably about to write to the memory.
//
//	3. We don't zero pages that never get reused.

// Virtual memory layout
//
// The heap consists of a set of arenas, which are 64MB on 64-bit and
// 4MB on 32-bit (heapArenaBytes). Each arena's start address is also
// aligned to the arena size.
//
// Each arena has an associated heapArena object that stores the
// metadata for that arena: the heap bitmap for all words in the arena
// and the span map for all pages in the arena. heapArena objects are
// themselves allocated off-heap.
//
// Since arenas are aligned, the address space can be viewed as a
// series of arena frames. The arena map (mheap_.arenas) maps from
// arena frame number to *heapArena, or nil for parts of the address
// space not backed by the Go heap. The arena map is structured as a
// two-level array consisting of a "L1" arena map and many "L2" arena
// maps; however, since arenas are large, on many architectures, the
// arena map consists of a single, large L2 map.
//
// The arena map covers the entire possible address space, allowing
// the Go heap to use any part of the address space. The allocator
// attempts to keep arenas contiguous so that large spans (and hence
// large objects) can cross arenas.

package runtime

import (
<<<<<<< HEAD
	//"runtime/internal/atomic"
=======
	"runtime/internal/atomic"
>>>>>>> 9d421531
	"runtime/internal/sys"
	"unsafe"
)

const (
	debugMalloc = false

	maxTinySize   = _TinySize
	tinySizeClass = _TinySizeClass
	maxSmallSize  = _MaxSmallSize

	pageShift = _PageShift
	pageSize  = _PageSize
	pageMask  = _PageMask
	// By construction, single page spans of the smallest object class
	// have the most objects per span.
	maxObjsPerSpan = pageSize / 8

	mSpanInUse = _MSpanInUse

	concurrentSweep = _ConcurrentSweep

	_PageSize = 1 << _PageShift
	_PageMask = _PageSize - 1

	// _64bit = 1 on 64-bit systems, 0 on 32-bit systems
	_64bit = 1 << (^uintptr(0) >> 63) / 2

	// Tiny allocator parameters, see "Tiny allocator" comment in malloc.go.
	_TinySize      = 16
	_TinySizeClass = int8(2)

	_FixAllocChunk = 16 << 10               // Chunk size for FixAlloc
	_MaxMHeapList  = 1 << (20 - _PageShift) // Maximum page length for fixed-size list in MHeap.

	// Per-P, per order stack segment cache size.
	_StackCacheSize = 32 * 1024

	// Number of orders that get caching. Order 0 is FixedStack
	// and each successive order is twice as large.
	// We want to cache 2KB, 4KB, 8KB, and 16KB stacks. Larger stacks
	// will be allocated directly.
	// Since FixedStack is different on different systems, we
	// must vary NumStackOrders to keep the same maximum cached size.
	//   OS               | FixedStack | NumStackOrders
	//   -----------------+------------+---------------
	//   linux/darwin/bsd | 2KB        | 4
	//   windows/32       | 4KB        | 3
	//   windows/64       | 8KB        | 2
	//   plan9            | 4KB        | 3
	_NumStackOrders = 4 - sys.PtrSize/4*sys.GoosWindows - 1*sys.GoosPlan9

	// heapAddrBits is the number of bits in a heap address. On
	// amd64, addresses are sign-extended beyond heapAddrBits. On
	// other arches, they are zero-extended.
	//
	// On 64-bit platforms, we limit this to 48 bits based on a
	// combination of hardware and OS limitations.
	//
	// amd64 hardware limits addresses to 48 bits, sign-extended
	// to 64 bits. Addresses where the top 16 bits are not either
	// all 0 or all 1 are "non-canonical" and invalid. Because of
	// these "negative" addresses, we offset addresses by 1<<47
	// (arenaBaseOffset) on amd64 before computing indexes into
	// the heap arenas index. In 2017, amd64 hardware added
	// support for 57 bit addresses; however, currently only Linux
	// supports this extension and the kernel will never choose an
	// address above 1<<47 unless mmap is called with a hint
	// address above 1<<47 (which we never do).
	//
	// arm64 hardware (as of ARMv8) limits user addresses to 48
	// bits, in the range [0, 1<<48).
	//
	// ppc64, mips64, and s390x support arbitrary 64 bit addresses
	// in hardware. However, since Go only supports Linux on
	// these, we lean on OS limits. Based on Linux's processor.h,
	// the user address space is limited as follows on 64-bit
	// architectures:
	//
	// Architecture  Name              Maximum Value (exclusive)
	// ---------------------------------------------------------------------
	// amd64         TASK_SIZE_MAX     0x007ffffffff000 (47 bit addresses)
	// arm64         TASK_SIZE_64      0x01000000000000 (48 bit addresses)
	// ppc64{,le}    TASK_SIZE_USER64  0x00400000000000 (46 bit addresses)
	// mips64{,le}   TASK_SIZE64       0x00010000000000 (40 bit addresses)
	// s390x         TASK_SIZE         1<<64 (64 bit addresses)
	//
	// These limits may increase over time, but are currently at
	// most 48 bits except on s390x. On all architectures, Linux
	// starts placing mmap'd regions at addresses that are
	// significantly below 48 bits, so even if it's possible to
	// exceed Go's 48 bit limit, it's extremely unlikely in
	// practice.
	//
	// On 32-bit platforms, we accept the full 32-bit address
	// space because doing so is cheap.
	// mips32 only has access to the low 2GB of virtual memory, so
	// we further limit it to 31 bits.
	heapAddrBits = _64bit*48 + (1-_64bit)*(32-(sys.GoarchMips+sys.GoarchMipsle))

	// maxAlloc is the maximum size of an allocation. On 64-bit,
	// it's theoretically possible to allocate 1<<heapAddrBits bytes. On
	// 32-bit, however, this is one less than 1<<32 because the
	// number of bytes in the address space doesn't actually fit
	// in a uintptr.
	maxAlloc = (1 << heapAddrBits) - (1-_64bit)*1

	// The number of bits in a heap address, the size of heap
	// arenas, and the L1 and L2 arena map sizes are related by
	//
	//   (1 << addrBits) = arenaBytes * L1entries * L2entries
	//
	// Currently, we balance these as follows:
	//
	//       Platform  Addr bits  Arena size  L1 entries  L2 size
	// --------------  ---------  ----------  ----------  -------
	//       */64-bit         48        64MB           1     32MB
	// windows/64-bit         48         4MB          64      8MB
	//       */32-bit         32         4MB           1      4KB
	//     */mips(le)         31         4MB           1      2KB

	// heapArenaBytes is the size of a heap arena. The heap
	// consists of mappings of size heapArenaBytes, aligned to
	// heapArenaBytes. The initial heap mapping is one arena.
	//
	// This is currently 64MB on 64-bit non-Windows and 4MB on
	// 32-bit and on Windows. We use smaller arenas on Windows
	// because all committed memory is charged to the process,
	// even if it's not touched. Hence, for processes with small
	// heaps, the mapped arena space needs to be commensurate.
	// This is particularly important with the race detector,
	// since it significantly amplifies the cost of committed
	// memory.
	heapArenaBytes = 1 << logHeapArenaBytes

	// logHeapArenaBytes is log_2 of heapArenaBytes. For clarity,
	// prefer using heapArenaBytes where possible (we need the
	// constant to compute some other constants).
	logHeapArenaBytes = (6+20)*(_64bit*(1-sys.GoosWindows)) + (2+20)*(_64bit*sys.GoosWindows) + (2+20)*(1-_64bit)

	// heapArenaBitmapBytes is the size of each heap arena's bitmap.
	heapArenaBitmapBytes = heapArenaBytes / (sys.PtrSize * 8 / 2)

	pagesPerArena = heapArenaBytes / pageSize

	// arenaL1Bits is the number of bits of the arena number
	// covered by the first level arena map.
	//
	// This number should be small, since the first level arena
	// map requires PtrSize*(1<<arenaL1Bits) of space in the
	// binary's BSS. It can be zero, in which case the first level
	// index is effectively unused. There is a performance benefit
	// to this, since the generated code can be more efficient,
	// but comes at the cost of having a large L2 mapping.
	//
	// We use the L1 map on 64-bit Windows because the arena size
	// is small, but the address space is still 48 bits, and
	// there's a high cost to having a large L2.
	arenaL1Bits = 6 * (_64bit * sys.GoosWindows)

	// arenaL2Bits is the number of bits of the arena number
	// covered by the second level arena index.
	//
	// The size of each arena map allocation is proportional to
	// 1<<arenaL2Bits, so it's important that this not be too
	// large. 48 bits leads to 32MB arena index allocations, which
	// is about the practical threshold.
	arenaL2Bits = heapAddrBits - logHeapArenaBytes - arenaL1Bits

	// arenaL1Shift is the number of bits to shift an arena frame
	// number by to compute an index into the first level arena map.
	arenaL1Shift = arenaL2Bits

	// arenaBits is the total bits in a combined arena map index.
	// This is split between the index into the L1 arena map and
	// the L2 arena map.
	arenaBits = arenaL1Bits + arenaL2Bits

	// arenaBaseOffset is the pointer value that corresponds to
	// index 0 in the heap arena map.
	//
	// On amd64, the address space is 48 bits, sign extended to 64
	// bits. This offset lets us handle "negative" addresses (or
	// high addresses if viewed as unsigned).
	//
	// On other platforms, the user address space is contiguous
	// and starts at 0, so no offset is necessary.
	arenaBaseOffset uintptr = sys.GoarchAmd64 * (1 << 47)

	// Max number of threads to run garbage collection.
	// 2, 3, and 4 are all plausible maximums depending
	// on the hardware details of the machine. The garbage
	// collector scales well to 32 cpus.
	_MaxGcproc = 32

	// minLegalPointer is the smallest possible legal pointer.
	// This is the smallest possible architectural page size,
	// since we assume that the first page is never mapped.
	//
	// This should agree with minZeroPage in the compiler.
	minLegalPointer uintptr = 4096
)

// physPageSize is the size in bytes of the OS's physical pages.
// Mapping and unmapping operations must be done at multiples of
// physPageSize.
//
// This must be set by the OS init code (typically in osinit) before
// mallocinit.
var physPageSize uintptr

// OS-defined helpers:
//
// sysAlloc obtains a large chunk of zeroed memory from the
// operating system, typically on the order of a hundred kilobytes
// or a megabyte.
// NOTE: sysAlloc returns OS-aligned memory, but the heap allocator
// may use larger alignment, so the caller must be careful to realign the
// memory obtained by sysAlloc.
//
// SysUnused notifies the operating system that the contents
// of the memory region are no longer needed and can be reused
// for other purposes.
// SysUsed notifies the operating system that the contents
// of the memory region are needed again.
//
// SysFree returns it unconditionally; this is only used if
// an out-of-memory error has been detected midway through
// an allocation. It is okay if SysFree is a no-op.
//
// SysReserve reserves address space without allocating memory.
// If the pointer passed to it is non-nil, the caller wants the
// reservation there, but SysReserve can still choose another
// location if that one is unavailable.
// NOTE: SysReserve returns OS-aligned memory, but the heap allocator
// may use larger alignment, so the caller must be careful to realign the
// memory obtained by sysAlloc.
//
// SysMap maps previously reserved address space for use.
//
// SysFault marks a (already sysAlloc'd) region to fault
// if accessed. Used only for debugging the runtime.

func mallocinit() {
	if class_to_size[_TinySizeClass] != _TinySize {
		throw("bad TinySizeClass")
	}

	testdefersizes()

	if heapArenaBitmapBytes&(heapArenaBitmapBytes-1) != 0 {
		// heapBits expects modular arithmetic on bitmap
		// addresses to work.
		throw("heapArenaBitmapBytes not a power of 2")
	}

	// Copy class sizes out for statistics table.
	for i := range class_to_size {
		memstats.by_size[i].size = uint32(class_to_size[i])
	}

	// Check physPageSize.
	if physPageSize == 0 {
		// The OS init code failed to fetch the physical page size.
		throw("failed to get system page size")
	}
	if physPageSize < minPhysPageSize {
		print("system page size (", physPageSize, ") is smaller than minimum page size (", minPhysPageSize, ")\n")
		throw("bad system page size")
	}
	if physPageSize&(physPageSize-1) != 0 {
		print("system page size (", physPageSize, ") must be a power of 2\n")
		throw("bad system page size")
	}

	// Initialize the heap.
	mheap_.init()
	_g_ := getg()
	_g_.m.mcache = allocmcache()

	// Create initial arena growth hints.
	if sys.PtrSize == 8 {
		// On a 64-bit machine, we pick the following hints
		// because:
		//
		// 1. Starting from the middle of the address space
		// makes it easier to grow out a contiguous range
		// without running in to some other mapping.
		//
		// 2. This makes Go heap addresses more easily
		// recognizable when debugging.
		//
		// 3. Stack scanning in gccgo is still conservative,
		// so it's important that addresses be distinguishable
		// from other data.
		//
		// Starting at 0x00c0 means that the valid memory addresses
		// will begin 0x00c0, 0x00c1, ...
		// In little-endian, that's c0 00, c1 00, ... None of those are valid
		// UTF-8 sequences, and they are otherwise as far away from
		// ff (likely a common byte) as possible. If that fails, we try other 0xXXc0
		// addresses. An earlier attempt to use 0x11f8 caused out of memory errors
		// on OS X during thread allocations.  0x00c0 causes conflicts with
		// AddressSanitizer which reserves all memory up to 0x0100.
		// These choices reduce the odds of a conservative garbage collector
		// not collecting memory because some non-pointer block of memory
		// had a bit pattern that matched a memory address.
		//
		// However, on arm64, we ignore all this advice above and slam the
		// allocation at 0x40 << 32 because when using 4k pages with 3-level
		// translation buffers, the user address space is limited to 39 bits
		// On darwin/arm64, the address space is even smaller.
		for i := 0x7f; i >= 0; i-- {
			var p uintptr
			switch {
			case GOARCH == "arm64" && GOOS == "darwin":
				p = uintptr(i)<<40 | uintptrMask&(0x0013<<28)
			case GOARCH == "arm64":
				p = uintptr(i)<<40 | uintptrMask&(0x0040<<32)
			default:
				p = uintptr(i)<<40 | uintptrMask&(0x00c0<<32)
			}
			hint := (*arenaHint)(mheap_.arenaHintAlloc.alloc())
			hint.addr = p
			hint.next, mheap_.arenaHints = mheap_.arenaHints, hint
		}
	} else {
		// On a 32-bit machine, we're much more concerned
		// about keeping the usable heap contiguous.
		// Hence:
		//
		// 1. We reserve space for all heapArenas up front so
		// they don't get interleaved with the heap. They're
		// ~258MB, so this isn't too bad. (We could reserve a
		// smaller amount of space up front if this is a
		// problem.)
		//
		// 2. We hint the heap to start right above the end of
		// the binary so we have the best chance of keeping it
		// contiguous.
		//
		// 3. We try to stake out a reasonably large initial
		// heap reservation.

		const arenaMetaSize = unsafe.Sizeof([1 << arenaBits]heapArena{})
		meta := uintptr(sysReserve(nil, arenaMetaSize))
		if meta != 0 {
			mheap_.heapArenaAlloc.init(meta, arenaMetaSize)
		}

		// We want to start the arena low, but if we're linked
		// against C code, it's possible global constructors
		// have called malloc and adjusted the process' brk.
		// Query the brk so we can avoid trying to map the
		// region over it (which will cause the kernel to put
		// the region somewhere else, likely at a high
		// address).
		procBrk := sbrk0()

		// If we ask for the end of the data segment but the
		// operating system requires a little more space
		// before we can start allocating, it will give out a
		// slightly higher pointer. Except QEMU, which is
		// buggy, as usual: it won't adjust the pointer
		// upward. So adjust it upward a little bit ourselves:
		// 1/4 MB to get away from the running binary image.
		p := firstmoduledata.end
		if p < procBrk {
			p = procBrk
		}
		if mheap_.heapArenaAlloc.next <= p && p < mheap_.heapArenaAlloc.end {
			p = mheap_.heapArenaAlloc.end
		}
		p = round(p+(256<<10), heapArenaBytes)
		// Because we're worried about fragmentation on
		// 32-bit, we try to make a large initial reservation.
		arenaSizes := []uintptr{
			512 << 20,
			256 << 20,
			128 << 20,
		}
		for _, arenaSize := range arenaSizes {
			a, size := sysReserveAligned(unsafe.Pointer(p), arenaSize, heapArenaBytes)
			if a != nil {
				mheap_.arena.init(uintptr(a), size)
				p = uintptr(a) + size // For hint below
				break
			}
		}
		hint := (*arenaHint)(mheap_.arenaHintAlloc.alloc())
		hint.addr = p
		hint.next, mheap_.arenaHints = mheap_.arenaHints, hint
	}
}

// sysAlloc allocates heap arena space for at least n bytes. The
// returned pointer is always heapArenaBytes-aligned and backed by
// h.arenas metadata. The returned size is always a multiple of
// heapArenaBytes. sysAlloc returns nil on failure.
// There is no corresponding free function.
//
// h must be locked.
func (h *mheap) sysAlloc(n uintptr) (v unsafe.Pointer, size uintptr) {
	n = round(n, heapArenaBytes)

	// First, try the arena pre-reservation.
	v = h.arena.alloc(n, heapArenaBytes, &memstats.heap_sys)
	if v != nil {
		size = n
		goto mapped
	}

	// Try to grow the heap at a hint address.
	for h.arenaHints != nil {
		hint := h.arenaHints
		p := hint.addr
		if hint.down {
			p -= n
		}
		if p+n < p {
			// We can't use this, so don't ask.
			v = nil
		} else if arenaIndex(p+n-1) >= 1<<arenaBits {
			// Outside addressable heap. Can't use.
			v = nil
		} else {
			v = sysReserve(unsafe.Pointer(p), n)
		}
		if p == uintptr(v) {
			// Success. Update the hint.
			if !hint.down {
				p += n
			}
			hint.addr = p
			size = n
			break
		}
		// Failed. Discard this hint and try the next.
		//
		// TODO: This would be cleaner if sysReserve could be
		// told to only return the requested address. In
		// particular, this is already how Windows behaves, so
		// it would simply things there.
		if v != nil {
			sysFree(v, n, nil)
		}
		h.arenaHints = hint.next
		h.arenaHintAlloc.free(unsafe.Pointer(hint))
	}

	if size == 0 {
		// All of the hints failed, so we'll take any
		// (sufficiently aligned) address the kernel will give
		// us.
		v, size = sysReserveAligned(nil, n, heapArenaBytes)
		if v == nil {
			return nil, 0
		}

		// Create new hints for extending this region.
		hint := (*arenaHint)(h.arenaHintAlloc.alloc())
		hint.addr, hint.down = uintptr(v), true
		hint.next, mheap_.arenaHints = mheap_.arenaHints, hint
		hint = (*arenaHint)(h.arenaHintAlloc.alloc())
		hint.addr = uintptr(v) + size
		hint.next, mheap_.arenaHints = mheap_.arenaHints, hint
	}

	// Check for bad pointers or pointers we can't use.
	{
		var bad string
		p := uintptr(v)
		if p+size < p {
			bad = "region exceeds uintptr range"
		} else if arenaIndex(p) >= 1<<arenaBits {
			bad = "base outside usable address space"
		} else if arenaIndex(p+size-1) >= 1<<arenaBits {
			bad = "end outside usable address space"
		}
		if bad != "" {
			// This should be impossible on most architectures,
			// but it would be really confusing to debug.
			print("runtime: memory allocated by OS [", hex(p), ", ", hex(p+size), ") not in usable address space: ", bad, "\n")
			throw("memory reservation exceeds address space limit")
		}
	}

	if uintptr(v)&(heapArenaBytes-1) != 0 {
		throw("misrounded allocation in sysAlloc")
	}

	// Back the reservation.
	sysMap(v, size, &memstats.heap_sys)

mapped:
	// Create arena metadata.
	for ri := arenaIndex(uintptr(v)); ri <= arenaIndex(uintptr(v)+size-1); ri++ {
		l2 := h.arenas[ri.l1()]
		if l2 == nil {
			// Allocate an L2 arena map.
			l2 = (*[1 << arenaL2Bits]*heapArena)(persistentalloc(unsafe.Sizeof(*l2), sys.PtrSize, nil))
			if l2 == nil {
				throw("out of memory allocating heap arena map")
			}
			atomic.StorepNoWB(unsafe.Pointer(&h.arenas[ri.l1()]), unsafe.Pointer(l2))
		}

		if l2[ri.l2()] != nil {
			throw("arena already initialized")
		}
		var r *heapArena
		r = (*heapArena)(h.heapArenaAlloc.alloc(unsafe.Sizeof(*r), sys.PtrSize, &memstats.gc_sys))
		if r == nil {
			r = (*heapArena)(persistentalloc(unsafe.Sizeof(*r), sys.PtrSize, &memstats.gc_sys))
			if r == nil {
				throw("out of memory allocating heap arena metadata")
			}
		}

		// Store atomically just in case an object from the
		// new heap arena becomes visible before the heap lock
		// is released (which shouldn't happen, but there's
		// little downside to this).
		atomic.StorepNoWB(unsafe.Pointer(&l2[ri.l2()]), unsafe.Pointer(r))
	}

	// Tell the race detector about the new heap memory.
	if raceenabled {
		racemapshadow(v, size)
	}

	return
}

// sysReserveAligned is like sysReserve, but the returned pointer is
// aligned to align bytes. It may reserve either n or n+align bytes,
// so it returns the size that was reserved.
func sysReserveAligned(v unsafe.Pointer, size, align uintptr) (unsafe.Pointer, uintptr) {
	// Since the alignment is rather large in uses of this
	// function, we're not likely to get it by chance, so we ask
	// for a larger region and remove the parts we don't need.
	retries := 0
retry:
	p := uintptr(sysReserve(v, size+align))
	switch {
	case p == 0:
		return nil, 0
	case p&(align-1) == 0:
		// We got lucky and got an aligned region, so we can
		// use the whole thing.
		return unsafe.Pointer(p), size + align
	case GOOS == "windows":
		// On Windows we can't release pieces of a
		// reservation, so we release the whole thing and
		// re-reserve the aligned sub-region. This may race,
		// so we may have to try again.
		sysFree(unsafe.Pointer(p), size+align, nil)
		p = round(p, align)
		p2 := sysReserve(unsafe.Pointer(p), size)
		if p != uintptr(p2) {
			// Must have raced. Try again.
			sysFree(p2, size, nil)
			if retries++; retries == 100 {
				throw("failed to allocate aligned heap memory; too many retries")
			}
			goto retry
		}
		// Success.
		return p2, size
	default:
		// Trim off the unaligned parts.
		pAligned := round(p, align)
		sysFree(unsafe.Pointer(p), pAligned-p, nil)
		end := pAligned + size
		endLen := (p + size + align) - end
		if endLen > 0 {
			sysFree(unsafe.Pointer(end), endLen, nil)
		}
		return unsafe.Pointer(pAligned), size
	}
}

// base address for all 0-byte allocations
var zerobase uintptr

// nextFreeFast returns the next free object if one is quickly available.
// Otherwise it returns 0.
func nextFreeFast(s *mspan) gclinkptr {
	theBit := sys.Ctz64(s.allocCache) // Is there a free object in the allocCache?
	if theBit < 64 {
		result := s.freeindex + uintptr(theBit)
		if result < s.nelems {
			freeidx := result + 1
			if freeidx%64 == 0 && freeidx != s.nelems {
				return 0
			}
			s.allocCache >>= uint(theBit + 1)
			s.freeindex = freeidx
			s.allocCount++
			return gclinkptr(result*s.elemsize + s.base())
		}
	}
	return 0
}

// nextFree returns the next free object from the cached span if one is available.
// Otherwise it refills the cache with a span with an available object and
// returns that object along with a flag indicating that this was a heavy
// weight allocation. If it is a heavy weight allocation the caller must
// determine whether a new GC cycle needs to be started or if the GC is active
// whether this goroutine needs to assist the GC.
func (c *mcache) nextFree(spc spanClass) (v gclinkptr, s *mspan, shouldhelpgc bool) {
	s = c.alloc[spc]
	shouldhelpgc = false
	freeIndex := s.nextFreeIndex()
	if freeIndex == s.nelems {
		// The span is full.
		if uintptr(s.allocCount) != s.nelems {
			println("runtime: s.allocCount=", s.allocCount, "s.nelems=", s.nelems)
			throw("s.allocCount != s.nelems && freeIndex == s.nelems")
		}
		systemstack(func() {
			c.refill(spc)
		})
		shouldhelpgc = true
		s = c.alloc[spc]

		freeIndex = s.nextFreeIndex()
	}

	if freeIndex >= s.nelems {
		throw("freeIndex is not valid")
	}

	v = gclinkptr(freeIndex*s.elemsize + s.base())
	s.allocCount++
	if uintptr(s.allocCount) > s.nelems {
		println("s.allocCount=", s.allocCount, "s.nelems=", s.nelems)
		throw("s.allocCount > s.nelems")
	}
	return
}

//func _takecredit(n int64, pcbuf []uintptr) {
func _takecredit(n int64) {
	g := getg()
	g.res.allocs += n
	//g.res.cacheallocs += n
}

// Allocate an object of size bytes.
// Small objects are allocated from the per-P cache's free lists.
// Large objects (> 32 kB) are allocated straight from the heap.
func mallocgc(size uintptr, typ *_type, needzero bool) unsafe.Pointer {
	//pcbuf := make([]uintptr, 10)
	//got := callers(1, pcbuf)
	//if hackmode != 0 {
	//	gp := getg()
	//	if gp == gp.m.g0 && gp.m.curg != nil {
	//		got := gcallers(gp.m.curg, 1, pcbuf)
	//		pcbuf = pcbuf[:got]
	//	} else {
	//		got := callers(1, pcbuf)
	//		pcbuf = pcbuf[:got]
	//	}
	//}
	if gcphase == _GCmarktermination {
		throw("mallocgc called with gcphase == _GCmarktermination")
	}

	if size == 0 {
		return unsafe.Pointer(&zerobase)
	}

	if debug.sbrk != 0 {
		align := uintptr(16)
		if typ != nil {
			align = uintptr(typ.align)
		}
		//_takecredit(int64(size), pcbuf)
		_takecredit(int64(size))
		return persistentalloc(size, align, &memstats.other_sys)
	}

	// assistG is the G to charge for this allocation, or nil if
	// GC is not currently active.
	var assistG *g
	if gcBlackenEnabled != 0 {
		// Charge the current user G for this allocation.
		assistG = getg()
		if assistG.m.curg != nil {
			assistG = assistG.m.curg
		}
		// Charge the allocation against the G. We'll account
		// for internal fragmentation at the end of mallocgc.
		assistG.gcAssistBytes -= int64(size)

		if assistG.gcAssistBytes < 0 {
			// This G is in debt. Assist the GC to correct
			// this before allocating. This must happen
			// before disabling preemption.
			gcAssistAlloc(assistG)
		}
	}

	// Set mp.mallocing to keep from being preempted by GC.
	mp := acquirem()
	if mp.mallocing != 0 {
		throw("malloc deadlock")
	}
	if mp.gsignal == getg() {
		throw("malloc during signal")
	}
	mp.mallocing = 1

	shouldhelpgc := false
	dataSize := size
	c := gomcache()
	var x unsafe.Pointer
	noscan := typ == nil || typ.kind&kindNoPointers != 0
	if size <= maxSmallSize {
		if noscan && size < maxTinySize {
			// Tiny allocator.
			//
			// Tiny allocator combines several tiny allocation requests
			// into a single memory block. The resulting memory block
			// is freed when all subobjects are unreachable. The subobjects
			// must be noscan (don't have pointers), this ensures that
			// the amount of potentially wasted memory is bounded.
			//
			// Size of the memory block used for combining (maxTinySize) is tunable.
			// Current setting is 16 bytes, which relates to 2x worst case memory
			// wastage (when all but one subobjects are unreachable).
			// 8 bytes would result in no wastage at all, but provides less
			// opportunities for combining.
			// 32 bytes provides more opportunities for combining,
			// but can lead to 4x worst case wastage.
			// The best case winning is 8x regardless of block size.
			//
			// Objects obtained from tiny allocator must not be freed explicitly.
			// So when an object will be freed explicitly, we ensure that
			// its size >= maxTinySize.
			//
			// SetFinalizer has a special case for objects potentially coming
			// from tiny allocator, it such case it allows to set finalizers
			// for an inner byte of a memory block.
			//
			// The main targets of tiny allocator are small strings and
			// standalone escaping variables. On a json benchmark
			// the allocator reduces number of allocations by ~12% and
			// reduces heap size by ~20%.
			off := c.tinyoffset
			// Align tiny pointer for required (conservative) alignment.
			if size&7 == 0 {
				off = round(off, 8)
			} else if size&3 == 0 {
				off = round(off, 4)
			} else if size&1 == 0 {
				off = round(off, 2)
			}
			if off+size <= maxTinySize && c.tiny != 0 {
				// The object fits into existing tiny block.
				x = unsafe.Pointer(c.tiny + off)
				c.tinyoffset = off + size
				c.local_tinyallocs++
				mp.mallocing = 0
				releasem(mp)
				//_takecredit(int64(size), pcbuf)
				_takecredit(int64(size))
				return x
			}
			// Allocate a new maxTinySize block.
			span := c.alloc[tinySpanClass]
			v := nextFreeFast(span)
			if v == 0 {
				v, _, shouldhelpgc = c.nextFree(tinySpanClass)
			}
			x = unsafe.Pointer(v)
			(*[2]uint64)(x)[0] = 0
			(*[2]uint64)(x)[1] = 0
			// See if we need to replace the existing tiny block with the new one
			// based on amount of remaining free space.
			if size < c.tinyoffset || c.tiny == 0 {
				c.tiny = uintptr(x)
				c.tinyoffset = size
			}
			size = maxTinySize
		} else {
			var sizeclass uint8
			if size <= smallSizeMax-8 {
				sizeclass = size_to_class8[(size+smallSizeDiv-1)/smallSizeDiv]
			} else {
				sizeclass = size_to_class128[(size-smallSizeMax+largeSizeDiv-1)/largeSizeDiv]
			}
			size = uintptr(class_to_size[sizeclass])
			spc := makeSpanClass(sizeclass, noscan)
			span := c.alloc[spc]
			v := nextFreeFast(span)
			if v == 0 {
				v, span, shouldhelpgc = c.nextFree(spc)
			}
			x = unsafe.Pointer(v)
			if needzero && span.needzero != 0 {
				memclrNoHeapPointers(unsafe.Pointer(v), size)
			}
		}
	} else {
		var s *mspan
		shouldhelpgc = true
		systemstack(func() {
			s = largeAlloc(size, needzero, noscan)
		})
		s.freeindex = 1
		s.allocCount = 1
		x = unsafe.Pointer(s.base())
		size = s.elemsize
	}

	//_takecredit(int64(size), pcbuf)
	_takecredit(int64(size))

	var scanSize uintptr
	if !noscan {
		// If allocating a defer+arg block, now that we've picked a malloc size
		// large enough to hold everything, cut the "asked for" size down to
		// just the defer header, so that the GC bitmap will record the arg block
		// as containing nothing at all (as if it were unused space at the end of
		// a malloc block caused by size rounding).
		// The defer arg areas are scanned as part of scanstack.
		if typ == deferType {
			dataSize = unsafe.Sizeof(_defer{})
		}
		heapBitsSetType(uintptr(x), size, dataSize, typ)
		if dataSize > typ.size {
			// Array allocation. If there are any
			// pointers, GC has to scan to the last
			// element.
			if typ.ptrdata != 0 {
				scanSize = dataSize - typ.size + typ.ptrdata
			}
		} else {
			scanSize = typ.ptrdata
		}
		c.local_scan += scanSize
	}

	// Ensure that the stores above that initialize x to
	// type-safe memory and set the heap bits occur before
	// the caller can make x observable to the garbage
	// collector. Otherwise, on weakly ordered machines,
	// the garbage collector could follow a pointer to x,
	// but see uninitialized memory or stale heap bits.
	publicationBarrier()

	// Allocate black during GC.
	// All slots hold nil so no scanning is needed.
	// This may be racing with GC so do it atomically if there can be
	// a race marking the bit.
	if gcphase != _GCoff {
		gcmarknewobject(uintptr(x), size, scanSize)
	}

	if raceenabled {
		racemalloc(x, size)
	}

	if msanenabled {
		msanmalloc(x, size)
	}

	mp.mallocing = 0
	releasem(mp)

	if debug.allocfreetrace != 0 {
		tracealloc(x, size, typ)
	}

	if rate := MemProfileRate; rate > 0 {
		if size < uintptr(rate) && int32(size) < c.next_sample {
			c.next_sample -= int32(size)
		} else {
			mp := acquirem()
			profilealloc(mp, x, size)
			releasem(mp)
		}
	}

	if assistG != nil {
		// Account for internal fragmentation in the assist
		// debt now that we know it.
		assistG.gcAssistBytes -= int64(size - dataSize)
	}

	if shouldhelpgc {
		if t := (gcTrigger{kind: gcTriggerHeap}); t.test() {
			gcStart(gcBackgroundMode, t)
		}
	}

	return x
}

func largeAlloc(size uintptr, needzero bool, noscan bool) *mspan {
	// print("largeAlloc size=", size, "\n")

	if size+_PageSize < size {
		throw("out of memory")
	}
	npages := size >> _PageShift
	if size&_PageMask != 0 {
		npages++
	}

	// Deduct credit for this span allocation and sweep if
	// necessary. mHeap_Alloc will also sweep npages, so this only
	// pays the debt down to npage pages.
	deductSweepCredit(npages*_PageSize, npages)

	s := mheap_.alloc(npages, makeSpanClass(0, noscan), true, needzero)
	if s == nil {
		throw("out of memory")
	}
	s.limit = s.base() + size
	heapBitsForAddr(s.base()).initSpan(s)
	return s
}

// implementation of new builtin
// compiler (both frontend and SSA backend) knows the signature
// of this function
func newobject(typ *_type) unsafe.Pointer {
	return mallocgc(typ.size, typ, true)
}

//go:linkname reflect_unsafe_New reflect.unsafe_New
func reflect_unsafe_New(typ *_type) unsafe.Pointer {
	return mallocgc(typ.size, typ, true)
}

// newarray allocates an array of n elements of type typ.
func newarray(typ *_type, n int) unsafe.Pointer {
	if n == 1 {
		return mallocgc(typ.size, typ, true)
	}
	if n < 0 || uintptr(n) > maxSliceCap(typ.size) {
		panic(plainError("runtime: allocation size out of range"))
	}
	return mallocgc(typ.size*uintptr(n), typ, true)
}

//go:linkname reflect_unsafe_NewArray reflect.unsafe_NewArray
func reflect_unsafe_NewArray(typ *_type, n int) unsafe.Pointer {
	return newarray(typ, n)
}

func profilealloc(mp *m, x unsafe.Pointer, size uintptr) {
	mp.mcache.next_sample = nextSample()
	mProf_Malloc(x, size)
}

// nextSample returns the next sampling point for heap profiling. The goal is
// to sample allocations on average every MemProfileRate bytes, but with a
// completely random distribution over the allocation timeline; this
// corresponds to a Poisson process with parameter MemProfileRate. In Poisson
// processes, the distance between two samples follows the exponential
// distribution (exp(MemProfileRate)), so the best return value is a random
// number taken from an exponential distribution whose mean is MemProfileRate.
func nextSample() int32 {
	if GOOS == "plan9" {
		// Plan 9 doesn't support floating point in note handler.
		if g := getg(); g == g.m.gsignal {
			return nextSampleNoFP()
		}
	}

	return fastexprand(MemProfileRate)
}

// fastexprand returns a random number from an exponential distribution with
// the specified mean.
func fastexprand(mean int) int32 {
	// Avoid overflow. Maximum possible step is
	// -ln(1/(1<<randomBitCount)) * mean, approximately 20 * mean.
	switch {
	case mean > 0x7000000:
		mean = 0x7000000
	case mean == 0:
		return 0
	}

	// Take a random sample of the exponential distribution exp(-mean*x).
	// The probability distribution function is mean*exp(-mean*x), so the CDF is
	// p = 1 - exp(-mean*x), so
	// q = 1 - p == exp(-mean*x)
	// log_e(q) = -mean*x
	// -log_e(q)/mean = x
	// x = -log_e(q) * mean
	// x = log_2(q) * (-log_e(2)) * mean    ; Using log_2 for efficiency
	const randomBitCount = 26
	q := fastrand()%(1<<randomBitCount) + 1
	qlog := fastlog2(float64(q)) - randomBitCount
	if qlog > 0 {
		qlog = 0
	}
	const minusLog2 = -0.6931471805599453 // -ln(2)
	return int32(qlog*(minusLog2*float64(mean))) + 1
}

// nextSampleNoFP is similar to nextSample, but uses older,
// simpler code to avoid floating point.
func nextSampleNoFP() int32 {
	// Set first allocation sample size.
	rate := MemProfileRate
	if rate > 0x3fffffff { // make 2*rate not overflow
		rate = 0x3fffffff
	}
	if rate != 0 {
		return int32(fastrand() % uint32(2*rate))
	}
	return 0
}

type persistentAlloc struct {
	base *notInHeap
	off  uintptr
}

var globalAlloc struct {
	mutex
	persistentAlloc
}

// Wrapper around sysAlloc that can allocate small chunks.
// There is no associated free operation.
// Intended for things like function/type/debug-related persistent data.
// If align is 0, uses default align (currently 8).
// The returned memory will be zeroed.
//
// Consider marking persistentalloc'd types go:notinheap.
func persistentalloc(size, align uintptr, sysStat *uint64) unsafe.Pointer {
	var p *notInHeap
	systemstack(func() {
		p = persistentalloc1(size, align, sysStat)
	})
	return unsafe.Pointer(p)
}

// Must run on system stack because stack growth can (re)invoke it.
// See issue 9174.
//go:systemstack
func persistentalloc1(size, align uintptr, sysStat *uint64) *notInHeap {
	const (
		chunk    = 256 << 10
		maxBlock = 64 << 10 // VM reservation granularity is 64K on windows
	)

	if size == 0 {
		throw("persistentalloc: size == 0")
	}
	if align != 0 {
		if align&(align-1) != 0 {
			throw("persistentalloc: align is not a power of 2")
		}
		if align > _PageSize {
			throw("persistentalloc: align is too large")
		}
	} else {
		align = 8
	}

	if size >= maxBlock {
		return (*notInHeap)(sysAlloc(size, sysStat))
	}

	mp := acquirem()
	var persistent *persistentAlloc
	if mp != nil && mp.p != 0 {
		persistent = &mp.p.ptr().palloc
	} else {
		lock(&globalAlloc.mutex)
		persistent = &globalAlloc.persistentAlloc
	}
	persistent.off = round(persistent.off, align)
	if persistent.off+size > chunk || persistent.base == nil {
		persistent.base = (*notInHeap)(sysAlloc(chunk, &memstats.other_sys))
		if persistent.base == nil {
			if persistent == &globalAlloc.persistentAlloc {
				unlock(&globalAlloc.mutex)
			}
			throw("runtime: cannot allocate memory")
		}
		persistent.off = 0
	}
	p := persistent.base.add(persistent.off)
	persistent.off += size
	releasem(mp)
	if persistent == &globalAlloc.persistentAlloc {
		unlock(&globalAlloc.mutex)
	}

	if sysStat != &memstats.other_sys {
		mSysStatInc(sysStat, size)
		mSysStatDec(&memstats.other_sys, size)
	}
	return p
}

// linearAlloc is a simple linear allocator that pre-reserves a region
// of memory and then maps that region as needed. The caller is
// responsible for locking.
type linearAlloc struct {
	next   uintptr // next free byte
	mapped uintptr // one byte past end of mapped space
	end    uintptr // end of reserved space
}

func (l *linearAlloc) init(base, size uintptr) {
	l.next, l.mapped = base, base
	l.end = base + size
}

func (l *linearAlloc) alloc(size, align uintptr, sysStat *uint64) unsafe.Pointer {
	p := round(l.next, align)
	if p+size > l.end {
		return nil
	}
	l.next = p + size
	if pEnd := round(l.next-1, physPageSize); pEnd > l.mapped {
		// We need to map more of the reserved space.
		sysMap(unsafe.Pointer(l.mapped), pEnd-l.mapped, sysStat)
		l.mapped = pEnd
	}
	return unsafe.Pointer(p)
}

// notInHeap is off-heap memory allocated by a lower-level allocator
// like sysAlloc or persistentAlloc.
//
// In general, it's better to use real types marked as go:notinheap,
// but this serves as a generic type for situations where that isn't
// possible (like in the allocators).
//
// TODO: Use this as the return type of sysAlloc, persistentAlloc, etc?
//
//go:notinheap
type notInHeap struct{}

func (p *notInHeap) add(bytes uintptr) *notInHeap {
	return (*notInHeap)(unsafe.Pointer(uintptr(unsafe.Pointer(p)) + bytes))
}<|MERGE_RESOLUTION|>--- conflicted
+++ resolved
@@ -105,11 +105,7 @@
 package runtime
 
 import (
-<<<<<<< HEAD
-	//"runtime/internal/atomic"
-=======
 	"runtime/internal/atomic"
->>>>>>> 9d421531
 	"runtime/internal/sys"
 	"unsafe"
 )
