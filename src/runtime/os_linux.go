// Copyright 2009 The Go Authors. All rights reserved.
// Use of this source code is governed by a BSD-style
// license that can be found in the LICENSE file.

package runtime

import (
	"runtime/internal/atomic"
	"runtime/internal/sys"
	"unsafe"
)

type mOS struct{}

//go:noescape
func futex(addr unsafe.Pointer, op int32, val uint32, ts, addr2 unsafe.Pointer, val3 uint32) int32

// Linux futex.
//
//	futexsleep(uint32 *addr, uint32 val)
//	futexwakeup(uint32 *addr)
//
// Futexsleep atomically checks if *addr == val and if so, sleeps on addr.
// Futexwakeup wakes up threads sleeping on addr.
// Futexsleep is allowed to wake up spuriously.

const (
	_FUTEX_PRIVATE_FLAG = 128
	_FUTEX_WAIT_PRIVATE = 0 | _FUTEX_PRIVATE_FLAG
	_FUTEX_WAKE_PRIVATE = 1 | _FUTEX_PRIVATE_FLAG
)

// Atomically,
//	if(*addr == val) sleep
// Might be woken up spuriously; that's allowed.
// Don't sleep longer than ns; ns < 0 means forever.
//go:nosplit
func futexsleep(addr *uint32, val uint32, ns int64) {
	var ts timespec

	// Some Linux kernels have a bug where futex of
	// FUTEX_WAIT returns an internal error code
	// as an errno. Libpthread ignores the return value
	// here, and so can we: as it says a few lines up,
	// spurious wakeups are allowed.
	if ns < 0 {
		futex(unsafe.Pointer(addr), _FUTEX_WAIT_PRIVATE, val, nil, nil, 0)
		return
	}

	// It's difficult to live within the no-split stack limits here.
	// On ARM and 386, a 64-bit divide invokes a general software routine
	// that needs more stack than we can afford. So we use timediv instead.
	// But on real 64-bit systems, where words are larger but the stack limit
	// is not, even timediv is too heavy, and we really need to use just an
	// ordinary machine instruction.
	if sys.PtrSize == 8 {
		ts.set_sec(ns / 1000000000)
		ts.set_nsec(int32(ns % 1000000000))
	} else {
		ts.tv_nsec = 0
		ts.set_sec(int64(timediv(ns, 1000000000, (*int32)(unsafe.Pointer(&ts.tv_nsec)))))
	}
	futex(unsafe.Pointer(addr), _FUTEX_WAIT_PRIVATE, val, unsafe.Pointer(&ts), nil, 0)
}

// If any procs are sleeping on addr, wake up at most cnt.
//go:nosplit
func futexwakeup(addr *uint32, cnt uint32) {
	ret := futex(unsafe.Pointer(addr), _FUTEX_WAKE_PRIVATE, cnt, nil, nil, 0)
	if ret >= 0 {
		return
	}

	// I don't know that futex wakeup can return
	// EAGAIN or EINTR, but if it does, it would be
	// safe to loop and call futex again.
	systemstack(func() {
		print("futexwakeup addr=", addr, " returned ", ret, "\n")
	})

	*(*int32)(unsafe.Pointer(uintptr(0x1006))) = 0x1006
}

func getproccount() int32 {
	// This buffer is huge (8 kB) but we are on the system stack
	// and there should be plenty of space (64 kB).
	// Also this is a leaf, so we're not holding up the memory for long.
	// See golang.org/issue/11823.
	// The suggested behavior here is to keep trying with ever-larger
	// buffers, but we don't have a dynamic memory allocator at the
	// moment, so that's a bit tricky and seems like overkill.
	const maxCPUs = 64 * 1024
	var buf [maxCPUs / 8]byte
	r := sched_getaffinity(0, unsafe.Sizeof(buf), &buf[0])
	if r < 0 {
		return 1
	}
	n := int32(0)
	for _, v := range buf[:r] {
		for v != 0 {
			n += int32(v & 1)
			v >>= 1
		}
	}
	if n == 0 {
		n = 1
	}
	return n
}

// Clone, the Linux rfork.
const (
	_CLONE_VM             = 0x100
	_CLONE_FS             = 0x200
	_CLONE_FILES          = 0x400
	_CLONE_SIGHAND        = 0x800
	_CLONE_PTRACE         = 0x2000
	_CLONE_VFORK          = 0x4000
	_CLONE_PARENT         = 0x8000
	_CLONE_THREAD         = 0x10000
	_CLONE_NEWNS          = 0x20000
	_CLONE_SYSVSEM        = 0x40000
	_CLONE_SETTLS         = 0x80000
	_CLONE_PARENT_SETTID  = 0x100000
	_CLONE_CHILD_CLEARTID = 0x200000
	_CLONE_UNTRACED       = 0x800000
	_CLONE_CHILD_SETTID   = 0x1000000
	_CLONE_STOPPED        = 0x2000000
	_CLONE_NEWUTS         = 0x4000000
	_CLONE_NEWIPC         = 0x8000000

	cloneFlags = _CLONE_VM | /* share memory */
		_CLONE_FS | /* share cwd, etc */
		_CLONE_FILES | /* share fd table */
		_CLONE_SIGHAND | /* share sig handler table */
		_CLONE_SYSVSEM | /* share SysV semaphore undo lists (see issue #20763) */
		_CLONE_THREAD /* revisit - okay for now */
)

//go:noescape
func clone(flags int32, stk, mp, gp, fn unsafe.Pointer) int32

// May run with m.p==nil, so write barriers are not allowed.
//go:nowritebarrier
func newosproc(mp *m, stk unsafe.Pointer) {
	/*
	 * note: strace gets confused if we use CLONE_PTRACE here.
	 */
	if false {
		print("newosproc stk=", stk, " m=", mp, " g=", mp.g0, " clone=", funcPC(clone), " id=", mp.id, " ostk=", &mp, "\n")
	}

	// Disable signals during clone, so that the new thread starts
	// with signals disabled. It will enable them in minit.
	var oset sigset
	sigprocmask(_SIG_SETMASK, &sigset_all, &oset)
	ret := clone(cloneFlags, stk, unsafe.Pointer(mp), unsafe.Pointer(mp.g0), unsafe.Pointer(funcPC(mstart)))
	sigprocmask(_SIG_SETMASK, &oset, nil)

	if ret < 0 {
		print("runtime: failed to create new OS thread (have ", mcount(), " already; errno=", -ret, ")\n")
		if ret == -_EAGAIN {
			println("runtime: may need to increase max user processes (ulimit -u)")
		}
		throw("newosproc")
	}
}

// Version of newosproc that doesn't require a valid G.
//go:nosplit
func newosproc0(stacksize uintptr, fn unsafe.Pointer) {
	stack := sysAlloc(stacksize, &memstats.stacks_sys)
	if stack == nil {
		write(2, unsafe.Pointer(&failallocatestack[0]), int32(len(failallocatestack)))
		exit(1)
	}
	ret := clone(cloneFlags, unsafe.Pointer(uintptr(stack)+stacksize), nil, nil, fn)
	if ret < 0 {
		write(2, unsafe.Pointer(&failthreadcreate[0]), int32(len(failthreadcreate)))
		exit(1)
	}
}

var failallocatestack = []byte("runtime: failed to allocate stack for the new OS thread\n")
var failthreadcreate = []byte("runtime: failed to create new OS thread\n")

const (
	_AT_NULL   = 0  // End of vector
	_AT_PAGESZ = 6  // System physical page size
	_AT_HWCAP  = 16 // hardware capability bit vector
	_AT_RANDOM = 25 // introduced in 2.6.29
	_AT_HWCAP2 = 26 // hardware capability bit vector 2
)

var procAuxv = []byte("/proc/self/auxv\x00")

var addrspace_vec [1]byte

func mincore(addr unsafe.Pointer, n uintptr, dst *byte) int32

func sysargs(argc int32, argv **byte) {
	n := argc + 1

	// skip over argv, envp to get to auxv
	for argv_index(argv, n) != nil {
		n++
	}

	// skip NULL separator
	n++

	// now argv+n is auxv
	auxv := (*[1 << 28]uintptr)(add(unsafe.Pointer(argv), uintptr(n)*sys.PtrSize))
	if sysauxv(auxv[:]) != 0 {
		return
	}
	// In some situations we don't get a loader-provided
	// auxv, such as when loaded as a library on Android.
	// Fall back to /proc/self/auxv.
	fd := open(&procAuxv[0], 0 /* O_RDONLY */, 0)
	if fd < 0 {
		// On Android, /proc/self/auxv might be unreadable (issue 9229), so we fallback to
		// try using mincore to detect the physical page size.
		// mincore should return EINVAL when address is not a multiple of system page size.
		const size = 256 << 10 // size of memory region to allocate
		p, err := mmap(nil, size, _PROT_READ|_PROT_WRITE, _MAP_ANON|_MAP_PRIVATE, -1, 0)
		if err != 0 {
			return
		}
		var n uintptr
		for n = 4 << 10; n < size; n <<= 1 {
			err := mincore(unsafe.Pointer(uintptr(p)+n), 1, &addrspace_vec[0])
			if err == 0 {
				physPageSize = n
				break
			}
		}
		if physPageSize == 0 {
			physPageSize = size
		}
		munmap(p, size)
		return
	}
	var buf [128]uintptr
	n = read(fd, noescape(unsafe.Pointer(&buf[0])), int32(unsafe.Sizeof(buf)))
	closefd(fd)
	if n < 0 {
		return
	}
	// Make sure buf is terminated, even if we didn't read
	// the whole file.
	buf[len(buf)-2] = _AT_NULL
	sysauxv(buf[:])
}

func sysauxv(auxv []uintptr) int {
	var i int
	for ; auxv[i] != _AT_NULL; i += 2 {
		tag, val := auxv[i], auxv[i+1]
		switch tag {
		case _AT_RANDOM:
			// The kernel provides a pointer to 16-bytes
			// worth of random data.
			startupRandomData = (*[16]byte)(unsafe.Pointer(val))[:]

		case _AT_PAGESZ:
			physPageSize = val
		}

		archauxv(tag, val)
		vdsoauxv(tag, val)
	}
	return i / 2
}

func osinit() {
	if hackmode != 0 {
		// the kernel uses Setncpu() to update ncpu to the number of
		// booted CPUs on startup
		ncpu = 1
	} else {
		ncpu = getproccount()
	}
	physPageSize = 4096
}

func Setncpu(n int32) {
	ncpu = n
}

var urandom_dev = []byte("/dev/urandom\x00")

func getRandomData(r []byte) {
	if hackmode != 0 {
		pmsg("no random!\n")
		return
	}
	if startupRandomData != nil {
		n := copy(r, startupRandomData)
		extendRandom(r, n)
		return
	}
	fd := open(&urandom_dev[0], 0 /* O_RDONLY */, 0)
	n := read(fd, unsafe.Pointer(&r[0]), int32(len(r)))
	closefd(fd)
	extendRandom(r, int(n))
}

func goenvs() {
	if hackmode == 0 {
		goenvs_unix()
	}
}

// Called to do synchronous initialization of Go code built with
// -buildmode=c-archive or -buildmode=c-shared.
// None of the Go runtime is initialized.
//go:nosplit
//go:nowritebarrierrec
func libpreinit() {
	initsig(true)
}

// Called to initialize a new m (including the bootstrap m).
// Called on the parent thread (main thread in case of bootstrap), can allocate memory.
func mpreinit(mp *m) {
	mp.gsignal = malg(32 * 1024) // Linux wants >= 2K
	mp.gsignal.m = mp
}

func gettid() uint32

// Called to initialize a new m (including the bootstrap m).
// Called on the new thread, cannot allocate memory.
func minit() {
	minitSignals()

	// for debuggers, in case cgo created the thread
	if hackmode == 0 {
		getg().m.procid = uint64(gettid())
	}
}

// Called from dropm to undo the effect of an minit.
//go:nosplit
func unminit() {
	unminitSignals()
}

//#ifdef GOARCH_386
//#define sa_handler k_sa_handler
//#endif

func sigreturn()
func sigtramp(sig uint32, info *siginfo, ctx unsafe.Pointer)
func cgoSigtramp()

//go:noescape
func sigaltstack(new, old *stackt)

//go:noescape
func setitimer(mode int32, new, old *itimerval)

//go:noescape
func rtsigprocmask(how int32, new, old *sigset, size int32)

//go:nosplit
//go:nowritebarrierrec
func sigprocmask(how int32, new, old *sigset) {
	rtsigprocmask(how, new, old, int32(unsafe.Sizeof(*new)))
}

func raise(sig uint32)
func raiseproc(sig uint32)

//go:noescape
func sched_getaffinity(pid, len uintptr, buf *byte) int32
func osyield()

// runtime/asm_amd64.s
func Cli()
func clone_call(uintptr)
func cpu_halt(uintptr)
func Cpuid(uint32, uint32) (uint32, uint32, uint32, uint32)
func fakesig(int32, unsafe.Pointer, *ucontext_t)
func finit()
func fs_null()
func fxrstor(*[FXREGS]uintptr)
func fxsave(*[FXREGS]uintptr)
func _Gscpu() *cpu_t
func gs_null()
func gs_set(*cpu_t)
func htpause()
func invlpg(uintptr)
func Inb(uint16) uint
func Inl(int) int
func Insl(uint16, unsafe.Pointer, uint)
func Invlpg(unsafe.Pointer)
func Lcr0(uintptr)
func Lcr3(uintptr)
func Lcr4(uintptr)
func lgdt(pdesc_t)
func lidt(pdesc_t)
func ltr(uint)
func mktrap(int)
func Outb(uint16, uint8)
func Outl(int, int)
func Outsl(int, unsafe.Pointer, int)
func Outw(int, int)
func Popcli(int)
func Pushcli() int
func rflags() uintptr
func Rcr0() uintptr
func Rcr2() uintptr
func Rcr3() uintptr
func Rcr4() uintptr
func Rdmsr(int) int
func Rdtsc() uint64
func Sgdt(*uintptr)
func Sidt(*uintptr)
func Store32(*uint32, uint32)
func stackcheck()
func Sti()
func _sysentry()
func _trapret(*[TFSIZE]uintptr)
func trapret(*[TFSIZE]uintptr, uintptr)
func _userint()
func _userret()
func _Userrun(*[TFSIZE]uintptr, bool, *cpu_t) (int, int)
func Userrun(tf *[TFSIZE]uintptr, fxbuf *[FXREGS]uintptr,
    p_pmap uintptr, fastret bool, pmap_ref *int32) (int, int, uintptr, bool)
func Wrmsr(int, int)

// we have to carefully write go code that may be executed early (during boot)
// or in interrupt context. such code cannot allocate or call functions that
// that have the stack splitting prologue. the following is a list of go code
// that could result in code that allocates or calls a function with a stack
// splitting prologue.
// - function with interface argument (calls convT2E)
// - taking address of stack variable (may allocate)
// - using range to iterate over a string (calls stringiter*)

type cpu_t struct {
	this		*cpu_t
	mythread	*thread_t
	rsp		uintptr
	num		uint
	sysrsp		uintptr
	shadowcr3	uintptr
	shadowfs	uintptr
	tf	*[TFSIZE]uintptr
	fxbuf	*[FXREGS]uintptr
	// APIC id is nice because it is a reliable CPU identifier, even during
	// NMI interrupts (which may occur during a swapgs pair, making Gscpu()
	// return garbage during the NMI handler).
	apicid		uint32
	_		[56]uint8
}

func (c *cpu_t) _init(p *cpu_t) {
	*(*uintptr)(unsafe.Pointer(&c.this)) = (uintptr)(unsafe.Pointer(p))
}

func (c *cpu_t) setthread(t *thread_t) {
	*(*uintptr)(unsafe.Pointer(&c.mythread)) = (uintptr)(unsafe.Pointer(t))
}

var Cpumhz uint
var Pspercycle uint

const MAXCPUS int = 32

var cpus [MAXCPUS]cpu_t

type prof_t struct {
	enabled		int
	totaltime	int
	stampstart	int
}

// XXX rearrange these for better spatial locality; p_pmap should probably be
// near front
type thread_t struct {
	tf		[TFSIZE]uintptr
	//_pad		int
	fx		[FXREGS]uintptr
	sigtf		[TFSIZE]uintptr
	sigfx		[FXREGS]uintptr
	status		int
	doingsig	int
	sigstack	uintptr
	sigsize		uintptr
	prof		prof_t
	sleepfor	int
	sleepret	int
	futaddr		uintptr
	p_pmap		uintptr
	_pad2		int
}

//var DUR uintptr

// XXX fix these misleading names
const(
  TFSIZE       = 24
  FXREGS       = 64
  TFREGS       = 17
  TF_GSBASE    = 0
  TF_FSBASE    = 1
  TF_R8        = 9
  TF_RBP       = 10
  TF_RSI       = 11
  TF_RDI       = 12
  TF_RDX       = 13
  TF_RCX       = 14
  TF_RBX       = 15
  TF_RAX       = 16
  TF_TRAPNO    = TFREGS
  TF_RIP       = TFREGS + 2
  TF_CS        = TFREGS + 3
  TF_RSP       = TFREGS + 5
  TF_SS        = TFREGS + 6
  TF_RFLAGS    = TFREGS + 4
    TF_FL_IF     uintptr = 1 << 9
)

//go:nosplit
func Gscpu() *cpu_t {
	if rflags() & TF_FL_IF != 0 {
		pancake("must not be interruptible", 0)
	}
	return _Gscpu()
}

//go:nosplit
func NMI_Gscpu() *cpu_t {
	if rflags() & TF_FL_IF != 0 {
		pancake("must not be interruptible", 0)
	}
	me := lap_id()
	for i := range cpus {
		if cpus[i].apicid == me {
			return &cpus[i]
		}
	}
	pancake("apicid not found", 0)
	return nil
}

// returns the logical CPU identifier on which the calling thread was executing
// at some point.
func CPUHint() int {
	fl := Pushcli()
	ret := int(_Gscpu().num)
	Popcli(fl)
	return ret
}

//var Slows int

//go:nowritebarrierrec
//go:nosplit
func Userrun_slow(tf *[TFSIZE]uintptr, fxbuf *[FXREGS]uintptr,
    p_pmap uintptr, fastret bool, pmap_ref *int32) (int, int, uintptr, bool) {

	// {enter,exit}syscall() may not be worth the overhead. i believe the
	// only benefit for biscuit is that cpus running in the kernel could GC
	// while other cpus execute user programs.
	//entersyscall(0)
	//Cli()
	//Slows++
	cpu := _Gscpu()

	var opmap uintptr
	var dopdec bool
	if cpu.shadowcr3 != p_pmap {
		sh := cpu.shadowcr3
		dopdec = sh != 0
		opmap = cpu.shadowcr3
		dur := (*uint32)(unsafe.Pointer(pmap_ref))
		atomic.Xadd(dur, 1)
		Lcr3(p_pmap)
		cpu.shadowcr3 = p_pmap
	}

	// if doing a fast return after a syscall, we need to restore some user
	// state manually
	if cpu.shadowfs != tf[TF_FSBASE] {
		ia32_fs_base := 0xc0000100
		Wrmsr(ia32_fs_base, int(tf[TF_FSBASE]))
		cpu.shadowfs = tf[TF_FSBASE]
	}
	// save the user buffers in case an interrupt arrives while in user
	// mode
	if cpu.tf != tf {
		// we only save/restore SSE registers on cpu
		// exception/interrupt, not during syscall exit/return. this is
		// OK since sys5ABI defines the SSE registers to be
		// caller-saved.

		// disable these write barriers to prevent a CPU being
		// preempted with interrupts cleared.
		*(*uintptr)(unsafe.Pointer(&cpu.tf)) = uintptr(unsafe.Pointer(tf))
		*(*uintptr)(unsafe.Pointer(&cpu.fxbuf)) = uintptr(unsafe.Pointer(fxbuf))
	}

	if !fastret {
		fxrstor(fxbuf)
	}
	intno, aux := _Userrun(tf, fastret, cpu)

	Sti()
	//exitsyscall(0)
	return intno, aux, opmap, dopdec
}

type nmiprof_t struct {
	buf		[]uintptr
	bufidx		uint64
	LVTmask		bool
	evtsel		int
	evtmin		uint
	evtmax		uint
	gctrl		int
	backtracing	bool
	percpu [MAXCPUS]struct {
		scratch	[64]uintptr
		tfx	[FXREGS]uintptr
		_	[64]uint8
	}
}

var _nmibuf [4096*10]uintptr
var nmiprof = nmiprof_t{buf: _nmibuf[:]}

func SetNMI(mask bool, evtsel int, min, max uint, backtrace bool) {
	nmiprof.LVTmask = mask
	nmiprof.evtsel = evtsel
	nmiprof.evtmin = min
	nmiprof.evtmax = max
	nmiprof.backtracing = backtrace
	// create value for ia32_perf_global_ctrl, to easily enable pmcs. does
	// not enable fixed function counters.
	ax, _, _, _ := Cpuid(0xa, 0)
	npmc := (ax >> 8) & 0xff
	for i := uint32(0); i < npmc; i++ {
		nmiprof.gctrl |= 1 << i
	}
}

func TakeNMIBuf() ([]uintptr, bool) {
	ret := nmiprof.buf
	l := int(nmiprof.bufidx)
	if l > len(ret) {
		l = len(ret)
	}
	ret = ret[:l]
	full := false
	if l == len(_nmibuf) {
		full = true
	}

	nmiprof.bufidx = 0
	return ret, full
}

var _seed uint

//go:nosplit
func dumrand(low, high uint) uint {
	ra := high - low
	if ra == 0 {
		return low
	}
	_seed = _seed * 1103515245 + 12345
	ret := _seed & 0x7fffffffffffffff
	return low + (ret % ra)
}

//go:nosplit
func _consumelbr() {
	//lastbranch_tos := 0x1c9
	lastbranch_0_from_ip := 0x680
	//lastbranch_0_to_ip := 0x6c0

	// top of stack
	//last := Rdmsr(lastbranch_tos) & 0xf
	// XXX stacklen
	lbrlen := 16
	//l := 16 * 2
	l := 0
	for i := 0; i < lbrlen; i++ {
		from := uintptr(Rdmsr(lastbranch_0_from_ip + i))
		mispred := uintptr(1 << 63)
		if from & mispred != 0 {
			l++
		}
	}
	if int(nmiprof.bufidx) + l >= len(nmiprof.buf) {
		return
	}
	idx := int(atomic.Xadd64(&nmiprof.bufidx, int64(l)))
	idx -= l
	for i := 0; i < 16; i++ {
		from := uintptr(Rdmsr(lastbranch_0_from_ip + i))
		Wrmsr(lastbranch_0_from_ip + i, 0)
		mispred := uintptr(1 << 63)
		if from & mispred == 0 {
			continue
		}
		if idx >= len(nmiprof.buf) {
			Cpuprint('!', 1)
			break
		}
		nmiprof.buf[idx] = from
		idx++
	}
}

//go:nosplit
func _lbrreset(en bool) {
	ia32_debugctl := 0x1d9
	if !en {
		Wrmsr(ia32_debugctl, 0)
		return
	}

	// enable last branch records. filter every branch but to direct
	// calls/jmps (sandybridge onward has better filtering)
	lbr_select := 0x1c8
	nocplgt0 := 1 << 1
	//nojcc := 1 << 2
	norelcall := 1 << 3
	noindcall := 1 << 4
	nonearret := 1 << 5
	noindjmp := 1 << 6
	noreljmp := 1 << 7
	nofarbr := 1 << 8
	dv := nocplgt0 | norelcall | noindcall | nonearret | noindjmp |
	    noreljmp | nofarbr
	Wrmsr(lbr_select, dv)

	freeze_lbrs_on_pmi := 1 << 11
	lbrs := 1 << 0
	dv = lbrs | freeze_lbrs_on_pmi
	Wrmsr(ia32_debugctl, dv)
}

func backtracetramp(uintptr, *[TFSIZE]uintptr, *g)

var Lost struct {
	Go uint
	Full uint
	Gs uint
	User uint
}

//go:nosplit
//go:nowritebarrierrec
func _addone(rip uintptr) {
	idx := atomic.Xadd64(&nmiprof.bufidx, 2) - 2
	if idx + 2 < uint64(len(nmiprof.buf)) {
		nmiprof.buf[idx] = 0xfeedfacefeedface
		nmiprof.buf[idx+1] = rip
	}
}

// runs on gsignal stack so that we can use gentraceback(). 0xdeadbeefdeadbeef
// and 0xfeedfacefeedface are sentinel values to indicate distinct backtraces.
// 0xfeedfacefeedface and 0xdeadbeefdeadbeef indicate that a backtrace failed
// (and thus only the RIP was recorded) or succeeded, respectively.
//go:nowritebarrierrec
func nmibacktrace1(tf *[TFSIZE]uintptr, gp *g) {
	pc := tf[TF_RIP]
	sp := tf[TF_RSP]

	cpu := NMI_Gscpu()
	buf := nmiprof.percpu[cpu.num].scratch[:]
	// similar to sigprof()
	if gp == nil || sp < gp.stack.lo || gp.stack.hi < sp || setsSP(pc) {
		_addone(tf[TF_RIP])
		//Lost.Go++
		return
	}

<<<<<<< HEAD
	did := gentraceback(pc, sp, 0, gp, 0, &buf[0], len(buf), nil,
	    nil, _TraceTrap|_TraceJumpStack)
	Tots += did
	buf = buf[:did]
	need := uint64(len(buf) + 1)
	last := atomic.Xadd64(&nmiprof.bufidx, int64(need))
	idx := last - need
	if last < uint64(len(nmiprof.buf)) {
		dst := nmiprof.buf[idx:]
		dst[0] = 0xdeadbeefdeadbeef
		dst = dst[1:]
		copy(dst, buf)
	} else {
		Lost.Full++
=======
	var stklock *g
	flags := uint(_TraceTrap)
	if gp.m.curg != nil && gcTryLockStackBarriers(gp.m.curg) {
		stklock = gp.m.curg
		flags |= _TraceJumpStack
	}
	if gp != gp.m.curg || stklock != nil {
		did := gentraceback(pc, sp, 0, gp, 0, &buf[0], len(buf), nil,
		    nil, flags)
		buf = buf[:did]
		need := uint64(len(buf) + 1)
		last := atomic.Xadd64(&nmiprof.bufidx, int64(need))
		idx := last - need
		if last < uint64(len(nmiprof.buf)) {
			dst := nmiprof.buf[idx:]
			dst[0] = 0xdeadbeefdeadbeef
			dst = dst[1:]
			copy(dst, buf)
		} else {
			//Lost.Full++
		}

	} else {
		_addone(tf[TF_RIP])
		//Lost.Go++
	}
	if stklock != nil {
		gcUnlockStackBarriers(stklock)
>>>>>>> 5e7ee047
	}
}

//go:nosplit
//go:nowritebarrierrec
func nmibacktrace(tf *[TFSIZE]uintptr) {
	if tf[TF_GSBASE] == 0 {
		_pmsg("!")
	}

	// if the nmi occurred between swapgs pair, getg() will return garbage.
	// detect this case by making sure gs does not point to the cpu_t
	cpu := NMI_Gscpu()
	if Gscpu() != cpu {
		_addone(tf[TF_RIP])
		//Lost.Gs++
		return
	}

	// XXX
	if (tf[TF_CS] & 3) != 0 || tf[TF_RFLAGS] & TF_FL_IF == 0 ||
	    cpu.mythread == nil {
		_addone(tf[TF_RIP])
		//Lost.User++
		return
	}

	og := getg()
	if og.m == nil || og.m.gsignal == nil {
		_addone(tf[TF_RIP])
		//Lost.Go++
		return
	}
	if og == og.m.gsignal {
		pancake("recursive NMIs?", 0)
	}
	if og.m != og.m.gsignal.m {
		pancake("oh shite", 0)
	}
	setg(og.m.gsignal)
	// indirectly call nmibacktrace1()...
	backtracetramp(og.m.gsignal.stack.hi, tf, og)
	setg(og)
}

func checky() {
	if hackmode != 0 {
		if rflags() & TF_FL_IF == 0 {
			pancake("must be interruptible", 0)
		}
	}
}

//go:nowritebarrierrec
//go:nosplit
func perfgather(tf *[TFSIZE]uintptr) {
	idx := atomic.Xadd64(&nmiprof.bufidx, 1) - 1
	if idx < uint64(len(nmiprof.buf)) {
		nmiprof.buf[idx] = tf[TF_RIP]
	}
	//_consumelbr()
}

//go:nosplit
func perfmask() {
	lapaddr := 0xfee00000
	lap := (*[PGSIZE/4]uint32)(unsafe.Pointer(uintptr(lapaddr)))

	perfmonc := 208
	if nmiprof.LVTmask {
		mask := uint32(1 << 16)
		lap[perfmonc] = mask
		_pmcreset(false)
	} else {
		// unmask perf LVT, reset pmc
		nmidelmode :=  uint32(0x4 << 8)
		lap[perfmonc] = nmidelmode
		_pmcreset(true)
	}
}

//go:nosplit
func _pmcreset(en bool) {
	ia32_pmc0 := 0xc1
	ia32_perfevtsel0 := 0x186
	ia32_perf_global_ovf_ctrl := 0x390
	ia32_debugctl := 0x1d9
	ia32_global_ctrl := 0x38f
	//ia32_perf_global_status := uint32(0x38e)

	// disable perf counter before clearing
	Wrmsr(ia32_perfevtsel0, 0)

	if !en {
		return
	}

	// clear overflow
	Wrmsr(ia32_perf_global_ovf_ctrl, 1)

	r := dumrand(nmiprof.evtmin, nmiprof.evtmax)
	Wrmsr(ia32_pmc0, -int(r))

	freeze_pmc_on_pmi := 1 << 12
	Wrmsr(ia32_debugctl, freeze_pmc_on_pmi)
	// cpu clears global_ctrl on PMI if freeze-on-pmi is set.
	// re-enable
	Wrmsr(ia32_global_ctrl, nmiprof.gctrl)

	v := nmiprof.evtsel
	Wrmsr(ia32_perfevtsel0, v)

	// the write to debugctl enabling LBR must come after clearing overflow
	// via global_ovf_ctrl; otherwise the processor instantly clears lbr...
	//_lbrreset(en)
}

//go:nosplit
func sc_setup() {
	// disable interrupts
	Outb(com1 + 1, 0)

	// set divisor latch bit to set divisor bytes
	Outb(com1 + 3, 0x80)

	// set both bytes for divisor baud rate
	Outb(com1 + 0, 115200/115200)
	Outb(com1 + 1, 0)

	// 8 bit words, one stop bit, no parity
	Outb(com1 + 3, 0x03)

	// configure FIFO for interrupts: maximum FIFO size, clear
	// transmit/receive FIFOs, and enable FIFOs.
	Outb(com1 + 2, 0xc7)
	Outb(com1 + 4, 0x0b)
	Outb(com1 + 1, 1)
}

const com1 = uint16(0x3f8)

//go:nosplit
func sc_put_(c int8) {
	lstatus := uint16(5)
	for Inb(com1 + lstatus) & 0x20 == 0 {
	}
	Outb(com1, uint8(c))
}

var _scx int

//go:nosplit
func sc_put(c int8) {
	if c == '\n' {
		sc_put_('\r')
		sc_put_(c)
		_scx = 0
	} else if _scx == 80 {
		sc_put_(c)
		sc_put_('\r')
		sc_put_('\n')
		_scx = 0
	} else if c == '\b' {
		if _scx > 0 {
			// clear the previous character
			sc_put_('\b')
			sc_put_(' ')
			sc_put_('\b')
			_scx--
		}
	} else {
		sc_put_(c)
		_scx++
	}
}

type put_t struct {
	vx		int
	vy		int
	fakewrap	bool
}

var put put_t

//go:nosplit
func vga_put(c int8, attr int8) {
	p := (*[1999]int16)(unsafe.Pointer(uintptr(0xb8000)))
	if c != '\n' {
		// erase the previous line
		a := int16(attr) << 8
		backspace := c == '\b'
		if backspace {
			put.vx--
			c = ' '
		}
		v := a | int16(c)
		p[put.vy * 80 + put.vx] = v
		if !backspace {
			put.vx++
		}
		put.fakewrap = false
	} else {
		// if we wrapped the text because of a long line in the
		// immediately previous call to vga_put, don't add another
		// newline if we asked to print '\n'.
		if put.fakewrap {
			put.fakewrap = false
		} else {
			put.vx = 0
			put.vy++
		}
	}
	if put.vx >= 79 {
		put.vx = 0
		put.vy++
		put.fakewrap = true
	}

	if put.vy >= 25 {
		put.vy = 0
	}
	if put.vx == 0 {
		for i := 0; i < 79; i++ {
			p[put.vy * 80 + put.vx + i] = 0
		}
	}
}

var SCenable bool = true

//go:nosplit
func putch(c int8) {
	vga_put(c, 0x7)
	if SCenable {
		sc_put(c)
	}
}

//go:nosplit
func putcha(c int8, a int8) {
	vga_put(c, a)
	if SCenable {
		sc_put(c)
	}
}

//go:nosplit
func cls() {
	for i:= 0; i < 1974; i++ {
		vga_put(' ', 0x7)
	}
	sc_put('c')
	sc_put('l')
	sc_put('s')
	sc_put('\n')
}

func Hmode() bool {
	return hackmode != 0
}

var hackmode int64
var Halt uint32

type Spinlock_t struct {
	v	uint32
}

//go:nosplit
func Splock(l *Spinlock_t) {
	for {
		if atomic.Xchg(&l.v, 1) == 0 {
			break
		}
		for l.v != 0 {
			htpause()
		}
	}
}

//go:nosplit
func Spunlock(l *Spinlock_t) {
	atomic.Store(&l.v, 0)
	//l.v = 0
}

// since this lock may be taken during an interrupt (only under fatal error
// conditions), interrupts must be cleared before attempting to take this lock.
var pmsglock = &Spinlock_t{}

//go:nosplit
func _pmsg(msg string) {
	putch(' ');
	// can't use range since it results in calls stringiter2 which has the
	// stack splitting proglogue
	for i := 0; i < len(msg); i++ {
		putch(int8(msg[i]))
	}
}

// msg must be utf-8 string
//go:nosplit
func pmsg(msg string) {
	fl := Pushcli()
	Splock(pmsglock)
	_pmsg(msg)
	Spunlock(pmsglock)
	Popcli(fl)
}

//go:nosplit
func _pnum(n uintptr) {
	putch(' ')
	for i := 60; i >= 0; i -= 4 {
		cn := (n >> uint(i)) & 0xf
		if cn <= 9 {
			putch(int8('0' + cn))
		} else {
			putch(int8('A' + cn - 10))
		}
	}
}

//go:nosplit
func pnum(n uintptr) {
	fl := Pushcli()
	Splock(pmsglock)
	_pnum(n)
	Spunlock(pmsglock)
	Popcli(fl)
}

func Pmsga(_p *uint8, c int, attr int8) {
	pn := uintptr(unsafe.Pointer(_p))
	fl := Pushcli()
	Splock(pmsglock)
	for i := uintptr(0); i < uintptr(c); i++ {
		p := (*int8)(unsafe.Pointer(pn+i))
		putcha(*p, attr)
	}
	Spunlock(pmsglock)
	Popcli(fl)
}

var _cpuattrs [MAXCPUS]uint16

//go:nosplit
func Cpuprint(n uint16, row uintptr) {
	p := uintptr(0xb8000)
	num := Gscpu().num
	p += (uintptr(num) + row*80)*2
	attr := _cpuattrs[num]
	_cpuattrs[num] += 0x100
	*(*uint16)(unsafe.Pointer(p)) = attr | n
}

//go:nosplit
func cpupnum(rip uintptr) {
	for i := uintptr(0); i < 16; i++ {
		c := uint16((rip >> i*4) & 0xf)
		if c < 0xa {
			c += '0'
		} else {
			c = 'a' + (c - 0xa)
		}
		Cpuprint(c, i)
	}
}

//go:nosplit
func pancake(msg string, addr uintptr) {
	Pushcli()
	atomic.Store(&Halt, 1)
	_pmsg(msg)
	_pnum(addr)
	_pmsg("PANCAKE")
	a := 0
	stack_dump(uintptr(unsafe.Pointer(&a)))
	for {
		p := (*uint16)(unsafe.Pointer(uintptr(0xb8002)))
		*p = 0x1400 | 'F'
	}
}

var gostr = []int8{'g', 'o', 0}

//go:nosplit
func chkalign(_p unsafe.Pointer, n uintptr) {
	p := uintptr(_p)
	if p & (n - 1) != 0 {
		pancake("not aligned", p)
	}
}

//go:nosplit
func chksize(n uintptr, exp uintptr) {
	if n != exp {
		pancake("size mismatch", n)
	}
}

type pdesc_t struct {
	limit	uint16
	addrlow uint16
	addrmid	uint32
	addrhi	uint16
	_res1	uint16
	_res2	uint32
}

type seg64_t struct {
	lim	uint16
	baselo	uint16
	rest	uint32
}

type tss_t struct {
	_res0 uint32

	rsp0l uint32
	rsp0h uint32
	rsp1l uint32
	rsp1h uint32
	rsp2l uint32
	rsp2h uint32

	_res1 [2]uint32

	ist1l uint32
	ist1h uint32
	ist2l uint32
	ist2h uint32
	ist3l uint32
	ist3h uint32
	ist4l uint32
	ist4h uint32
	ist5l uint32
	ist5h uint32
	ist6l uint32
	ist6h uint32
	ist7l uint32
	ist7h uint32

	_res2 [2]uint32

	_res3 uint16
	iobmap uint16
	_align uint64
}

const (
	P 	uint32 = (1 << 15)
	PS	uint32 = (P | (1 << 12))
	G 	uint32 = (0 << 23)
	D 	uint32 = (1 << 22)
	L 	uint32 = (1 << 21)
	CODE	uint32 = (0x0a << 8)
	DATA	uint32 = (0x02 << 8)
	TSS	uint32 = (0x09 << 8)
	USER	uint32 = (0x60 << 8)
	INT	uint16 = (0x0e << 8)

	KCODE64		= 1
)

var _segs = [7 + 2*MAXCPUS]seg64_t{
	// 0: null segment
	{0, 0, 0},
	// 1: 64 bit kernel code
	{0, 0, PS | CODE | G | L},
	// 2: 64 bit kernel data
	{0, 0, PS | DATA | G | D},
	// 3: FS segment
	{0, 0, PS | DATA | G | D},
	// 4: GS segment. the sysexit instruction also requires that the
	// difference in indicies for the user code segment descriptor and the
	// kernel code segment descriptor is 4.
	{0, 0, PS | DATA | G | D},
	// 5: 64 bit user code
	{0, 0, PS | CODE | USER | G | L},
	// 6: 64 bit user data
	{0, 0, PS | DATA | USER | G | D},
	// 7: 64 bit TSS segment (occupies two segment descriptor entries)
	{0, 0, P | TSS | G},
	{0, 0, 0},
}

var _tss [MAXCPUS]tss_t

//go:nosplit
func tss_set(id uint, rsp, nmi uintptr) *tss_t {
	sz := unsafe.Sizeof(_tss[id])
	if sz != 104 + 8 {
		panic("bad tss_t")
	}
	p := &_tss[id]
	p.rsp0l = uint32(rsp)
	p.rsp0h = uint32(rsp >> 32)

	p.ist1l = uint32(rsp)
	p.ist1h = uint32(rsp >> 32)

	p.ist2l = uint32(nmi)
	p.ist2h = uint32(nmi >> 32)

	p.iobmap = uint16(sz)

	up := unsafe.Pointer(p)
	chkalign(up, 16)
	return p
}

// maps cpu number to the per-cpu TSS segment descriptor in the GDT
//go:nosplit
func segnum(cpunum uint) uint {
	return 7 + 2*cpunum
}

//go:nosplit
func tss_seginit(cpunum uint, _tssaddr *tss_t, lim uintptr) {
	seg := &_segs[segnum(cpunum)]
	seg.rest = P | TSS | G

	seg.lim = uint16(lim)
	seg.rest |= uint32((lim >> 16) & 0xf) << 16

	base := uintptr(unsafe.Pointer(_tssaddr))
	seg.baselo = uint16(base)
	seg.rest |= uint32(uint8(base >> 16))
	seg.rest |= uint32(uint8(base >> 24) << 24)

	seg = &_segs[segnum(cpunum) + 1]
	seg.lim = uint16(base >> 32)
	seg.baselo = uint16(base >> 48)
}

//go:nosplit
func tss_init(cpunum uint) uintptr {
	intstk := 0xa100001000 + uintptr(cpunum)*4*PGSIZE
	nmistk := 0xa100003000 + uintptr(cpunum)*4*PGSIZE
	// BSP maps AP's stack for them
	if cpunum == 0 {
		alloc_map(intstk - 1, PTE_W, true)
		alloc_map(nmistk - 1, PTE_W, true)
	}
	rsp := intstk
	rspnmi := nmistk
	tss := tss_set(cpunum, rsp, rspnmi)
	tss_seginit(cpunum, tss, unsafe.Sizeof(tss_t{}) - 1)
	segselect := segnum(cpunum) << 3
	ltr(segselect)
	cpus[cpunum].rsp = rsp
	return rsp
}

//go:nosplit
func pdsetup(pd *pdesc_t, _addr unsafe.Pointer, lim uintptr) {
	chkalign(_addr, 8)
	addr := uintptr(_addr)
	pd.limit = uint16(lim)
	pd.addrlow = uint16(addr)
	pd.addrmid = uint32(addr >> 16)
	pd.addrhi = uint16(addr >> 48)
}

//go:nosplit
func hexdump(_p unsafe.Pointer, sz uintptr) {
	for i := uintptr(0); i < sz; i++ {
		p := (*uint8)(unsafe.Pointer(uintptr(_p) + i))
		_pnum(uintptr(*p))
	}
}

// must be nosplit since stack splitting prologue uses FS which this function
// initializes.
//go:nosplit
func seg_setup() {
	p := pdesc_t{}
	chksize(unsafe.Sizeof(p), 16)
	chksize(unsafe.Sizeof(seg64_t{}), 8)
	pdsetup(&p, unsafe.Pointer(&_segs[0]), unsafe.Sizeof(_segs) - 1)
	lgdt(p)

	// now that we have a GDT, setup tls for the first thread.
	// elf tls specification defines user tls at -16(%fs). go1.5 uses
	// -8(%fs) though.
	t := uintptr(unsafe.Pointer(&m0.tls[0]))
	tlsaddr := int(t + 8)
	// we must set fs/gs at least once before we use the MSRs to change
	// their base address. the MSRs write directly to hidden segment
	// descriptor cache, and if we don't explicitly fill the segment
	// descriptor cache, the writes to the MSRs are thrown out (presumably
	// because the caches are thought to be invalid).
	fs_null()
	gs_null()
	ia32_gs_base := 0xc0000101
	Wrmsr(ia32_gs_base, tlsaddr)
}

// interrupt entries, defined in runtime/asm_amd64.s
func Xdz()
func Xrz()
func Xnmi()
func Xbp()
func Xov()
func Xbnd()
func Xuo()
func Xnm()
func Xdf()
func Xrz2()
func Xtss()
func Xsnp()
func Xssf()
func Xgp()
func Xpf()
func Xrz3()
func Xmf()
func Xac()
func Xmc()
func Xfp()
func Xve()
func Xtimer()
func Xspur()
func Xtlbshoot()
func Xperfmask()
func Xirq1()
func Xirq2()
func Xirq3()
func Xirq4()
func Xirq5()
func Xirq6()
func Xirq7()
func Xirq8()
func Xirq9()
func Xirq10()
func Xirq11()
func Xirq12()
func Xirq13()
func Xirq14()
func Xirq15()
func Xirq16()
func Xirq17()
func Xirq18()
func Xirq19()
func Xirq20()
func Xirq21()
func Xirq22()
func Xirq23()
func Xmsi0()
func Xmsi1()
func Xmsi2()
func Xmsi3()
func Xmsi4()
func Xmsi5()
func Xmsi6()
func Xmsi7()

type idte_t struct {
	baselow	uint16
	segsel	uint16
	details	uint16
	basemid	uint16
	basehi	uint32
	_res	uint32
}

const idtsz uintptr = 128
var _idt [idtsz]idte_t

//go:nosplit
func int_set(idx int, intentry func(), istn int) {
	entry := funcPC(intentry)

	p := &_idt[idx]
	p.baselow = uint16(entry)
	p.basemid = uint16(entry >> 16)
	p.basehi = uint32(entry >> 32)

	p.segsel = uint16(KCODE64 << 3)

	p.details = uint16(P) | INT | uint16(istn & 0x7)
}

//go:nosplit
func int_setup() {
	chksize(unsafe.Sizeof(idte_t{}), 16)
	chksize(unsafe.Sizeof(_idt), idtsz*16)
	chkalign(unsafe.Pointer(&_idt[0]), 8)

	// cpu exceptions
	int_set(0,   Xdz,  0)
	int_set(1,   Xrz,  0)
	int_set(2,   Xnmi, 2)
	int_set(3,   Xbp,  0)
	int_set(4,   Xov,  0)
	int_set(5,   Xbnd, 0)
	int_set(6,   Xuo,  0)
	int_set(7,   Xnm,  0)
	int_set(8,   Xdf,  1)
	int_set(9,   Xrz2, 0)
	int_set(10,  Xtss, 0)
	int_set(11,  Xsnp, 0)
	int_set(12,  Xssf, 0)
	int_set(13,  Xgp,  1)
	int_set(14,  Xpf,  1)
	int_set(15,  Xrz3, 0)
	int_set(16,  Xmf,  0)
	int_set(17,  Xac,  0)
	int_set(18,  Xmc,  0)
	int_set(19,  Xfp,  0)
	int_set(20,  Xve,  0)

	// IRQs
	int_set(32,  Xtimer,  1)
	int_set(33,  Xirq1,   1)
	int_set(34,  Xirq2,   1)
	int_set(35,  Xirq3,   1)
	int_set(36,  Xirq4,   1)
	int_set(37,  Xirq5,   1)
	int_set(38,  Xirq6,   1)
	int_set(39,  Xirq7,   1)
	int_set(40,  Xirq8,   1)
	int_set(41,  Xirq9,   1)
	int_set(42,  Xirq10,  1)
	int_set(43,  Xirq11,  1)
	int_set(44,  Xirq12,  1)
	int_set(45,  Xirq13,  1)
	int_set(46,  Xirq14,  1)
	int_set(47,  Xirq15,  1)
	int_set(48,  Xirq16,  1)
	int_set(49,  Xirq17,  1)
	int_set(50,  Xirq18,  1)
	int_set(51,  Xirq19,  1)
	int_set(52,  Xirq20,  1)
	int_set(53,  Xirq21,  1)
	int_set(54,  Xirq22,  1)
	int_set(55,  Xirq23,  1)

	// MSI interrupts
	int_set(56,  Xmsi0,  1)
	int_set(57,  Xmsi1,  1)
	int_set(58,  Xmsi2,  1)
	int_set(59,  Xmsi3,  1)
	int_set(60,  Xmsi4,  1)
	int_set(61,  Xmsi5,  1)
	int_set(62,  Xmsi6,  1)
	int_set(63,  Xmsi7,  1)

	int_set(64,  Xspur,    1)

	int_set(70,  Xtlbshoot, 1)
	int_set(72,  Xperfmask, 1)

	p := pdesc_t{}
	pdsetup(&p, unsafe.Pointer(&_idt[0]), unsafe.Sizeof(_idt) - 1)
	lidt(p)
}

const (
	PTE_P		uintptr = 1 << 0
	PTE_W		uintptr = 1 << 1
	PTE_U		uintptr = 1 << 2
	PTE_PS		uintptr = 1 << 7
	PTE_G		uintptr = 1 << 8
	PTE_PCD		uintptr = 1 << 4
	PGSIZE		uintptr = 1 << 12
	PGOFFMASK	uintptr = PGSIZE - 1
	PGMASK		uintptr = ^PGOFFMASK

	// special pml4 slots, agreed upon with the bootloader (which creates
	// our pmap).
	// highest runtime heap mapping
	VUEND		uintptr = 0x42
	// recursive mapping
	VREC		uintptr = 0x42
	// available mapping
	VTEMP		uintptr = 0x43
)

// physical address of kernel's pmap, given to us by bootloader
var P_kpmap uintptr

//go:nosplit
func pml4x(va uintptr) uintptr {
	return (va >> 39) & 0x1ff
}

//go:nosplit
func pte_addr(x uintptr) uintptr {
	return x &^ ((1 << 12) - 1)
}

//go:nosplit
func slotnext(va uintptr) uintptr {
	return ((va << 9) & ((1 << 48) - 1))
}

//go:nosplit
func pgroundup(va uintptr) uintptr {
	return (va + PGSIZE - 1) & PGMASK
}

//go:nosplit
func pgrounddown(va uintptr) uintptr {
	return va & PGMASK
}

//go:nosplit
func caddr(l4 uintptr, ppd uintptr, pd uintptr, pt uintptr,
    off uintptr) uintptr {
	ret := l4 << 39 | ppd << 30 | pd << 21 | pt << 12
	ret += off*8
	return uintptr(ret)
}

// XXX get rid of create
//go:nosplit
func pgdir_walk(_va uintptr, create bool) *uintptr {
	v := pgrounddown(_va)
	if v == 0 && create {
		pancake("map zero pg", _va)
	}
	slot0 := pml4x(v)
	if slot0 == VREC {
		pancake("map in VREC", _va)
	}
	pml4 := caddr(VREC, VREC, VREC, VREC, slot0)
	return pgdir_walk1(pml4, slotnext(v), create)
}

//go:nosplit
func pgdir_walk1(slot, van uintptr, create bool) *uintptr {
	ns := slotnext(slot)
	ns += pml4x(van)*8
	if pml4x(ns) != VREC {
		return (*uintptr)(unsafe.Pointer(slot))
	}
	sp := (*uintptr)(unsafe.Pointer(slot))
	if *sp & PTE_P == 0 {
		if !create{
			return nil
		}
		p_pg := get_pg()
		zero_phys(p_pg)
		*sp = p_pg | PTE_P | PTE_W
	}
	if *sp & PTE_PS != 0 {
		pancake("map in PS", *sp)
	}
	return pgdir_walk1(ns, slotnext(van), create)
}

//go:nosplit
func zero_phys(_phys uintptr) {
	rec := caddr(VREC, VREC, VREC, VREC, VTEMP)
	pml4 := (*uintptr)(unsafe.Pointer(rec))
	if *pml4 & PTE_P != 0 {
		pancake("vtemp in use", *pml4)
	}
	phys := pgrounddown(_phys)
	*pml4 = phys | PTE_P | PTE_W
	_tva := caddr(VREC, VREC, VREC, VTEMP, 0)
	tva := unsafe.Pointer(_tva)
	memclrNoHeapPointers(tva, PGSIZE)
	*pml4 = 0
	invlpg(_tva)
}

// this physical allocation code is temporary. biscuit probably shouldn't
// bother resizing its heap, ever. instead of providing a fake mmap to the
// runtime, the runtime should simply mmap its entire heap during
// initialization according to the amount of available memory.
//
// XXX when you write the new code, check and see if we can use ACPI to find
// available memory instead of e820. since e820 is only usable in realmode, we
// have to have e820 code in the bootloader. it would be better to have such
// memory management code in the kernel and not the bootloader.

type e820_t struct {
	start	uintptr
	len	uintptr
}

// "secret structure". created by bootloader for passing info to the kernel.
type secret_t struct {
	e820p	uintptr
	pmap	uintptr
	freepg	uintptr
}

// regions of memory not included in the e820 map, into which we cannot
// allocate
type badregion_t struct {
	start	uintptr
	end	uintptr
}

var badregs = []badregion_t{
	// VGA
	{0xa0000, 0x100000},
	// secret storage
	{0x7000, 0x8000},
}

//go:nosplit
func skip_bad(cur uintptr) uintptr {
	for _, br := range badregs {
		if cur >= br.start && cur < br.end {
			return br.end
		}
	}
	return cur
}

var pgfirst uintptr
var pglast uintptr

//go:nosplit
func phys_init() {
	origfirst := pgfirst
	sec := (*secret_t)(unsafe.Pointer(uintptr(0x7c00)))
	found := false
	base := sec.e820p
	maxfound := uintptr(0)
	// bootloader provides e820 entries
	e820sz := uintptr(28)
	for i := uintptr(0); i < 4096/e820sz; i++ {
		ep := (*e820_t)(unsafe.Pointer(base + i*28))
		if ep.len == 0 {
			continue
		}
		// use largest segment
		if ep.len > maxfound {
			maxfound = ep.len
			_eseg = *ep
			found = true
			// initialize pgfirst/pglast. if the segment contains
			// origfirst, then the bootloader already allocated the
			// the pages from [ep.start, origfirst). thus set
			// pgfirst to origfirst.
			endpg := ep.start + ep.len
			pglast = endpg
			if origfirst >= ep.start && origfirst < endpg {
				pgfirst = origfirst
			} else {
				pgfirst = ep.start
			}
		}
	}
	if !found {
		pancake("e820 problems", pgfirst)
	}
	if pgfirst & PGOFFMASK != 0 {
		pancake("pgfist not aligned", pgfirst)
	}
}

var _eseg e820_t

func Totalphysmem() int {
	return int(pglast - pgfirst)
}

func Get_phys() uintptr {
	return get_pg()
}

func Tcount() (int, int) {
	fl := Pushcli()
	Splock(threadlock)

	r := 0
	nr := 0
	for i := range threads {
		switch (threads[i].status) {
		case ST_RUNNING, ST_RUNNABLE:
			r++
		case ST_INVALID:
		default:
			nr++;
		}
	}

	Spunlock(threadlock)
	Popcli(fl)
	return r, nr
}

//go:nosplit
//go:nowritebarrierrec
func get_pg() uintptr {
	if pglast == 0 {
		phys_init()
	}
	pgfirst = skip_bad(pgfirst)
	if pgfirst >= pglast {
		pancake("oom", pglast)
	}
	ret := pgfirst
	pgfirst += PGSIZE
	return ret
}

func FuncPC(f interface{}) uintptr {
	return funcPC(f)
}

//go:nosplit
//go:nowritebarrierrec
func alloc_map(va uintptr, perms uintptr, fempty bool) {
	pte := pgdir_walk(va, true)
	old := *pte
	if old & PTE_P != 0 && fempty {
		pancake("expected empty pte", old)
	}
	p_pg := get_pg()
	zero_phys(p_pg)
	// XXX goodbye, memory
	*pte = p_pg | perms | PTE_P | PTE_G
	if old & PTE_P != 0 {
		invlpg(va)
	}
}

var Fxinit [FXREGS]uintptr

// nosplit because APs call this function before FS is setup
//go:nosplit
//go:nowritebarrierrec
func fpuinit(amfirst bool) {
	finit()
	cr0 := Rcr0()
	// clear EM
	cr0 &^= (1 << 2)
	// set MP
	cr0 |= 1 << 1
	Lcr0(cr0);

	cr4 := Rcr4()
	// set OSFXSR
	cr4 |= 1 << 9
	Lcr4(cr4);

	if amfirst {
		chkalign(unsafe.Pointer(&Fxinit[0]), 16)
		fxsave(&Fxinit)

		chksize(FXREGS*8, unsafe.Sizeof(threads[0].fx))
		for i := range threads {
			chkalign(unsafe.Pointer(&threads[i].fx), 16)
		}
		for i := range nmiprof.percpu {
			chkalign(unsafe.Pointer(&nmiprof.percpu[i].tfx), 16)
		}
	}
}

//go:nosplit
func fpuinit0() {
	fpuinit(true)
}

// LAPIC registers
const (
	LAPID		= 0x20/4
	LAPEOI		= 0xb0/4
	LAPVER		= 0x30/4
	LAPDCNT		= 0x3e0/4
	LAPICNT		= 0x380/4
	LAPCCNT		= 0x390/4
	LVSPUR		= 0xf0/4
	LVTIMER		= 0x320/4
	LVCMCI		= 0x2f0/4
	LVINT0		= 0x350/4
	LVINT1		= 0x360/4
	LVERROR		= 0x370/4
	LVPERF		= 0x340/4
	LVTHERMAL	= 0x330/4
)

var _lapaddr uintptr

//go:nosplit
func rlap(reg uint) uint32 {
	if _lapaddr == 0 {
		pancake("lapic not init", 0)
	}
	lpg := (*[PGSIZE/4]uint32)(unsafe.Pointer(_lapaddr))
	return atomic.Load(&lpg[reg])
}

//go:nosplit
func wlap(reg uint, val uint32) {
	if _lapaddr == 0 {
		pancake("lapic not init", 0)
	}
	lpg := (*[PGSIZE/4]uint32)(unsafe.Pointer(_lapaddr))
	lpg[reg] = val
}

//go:nosplit
func lap_id() uint32 {
	if rflags() & TF_FL_IF != 0 {
		pancake("interrupts must be cleared", 0)
	}
	if _lapaddr == 0 {
		pancake("lapic not init", 0)
	}
	lpg := (*[PGSIZE/4]uint32)(unsafe.Pointer(_lapaddr))
	return lpg[LAPID] >> 24
}

//go:nosplit
func lap_eoi() {
	if _lapaddr == 0 {
		pancake("lapic not init", 0)
	}
	wlap(LAPEOI, 0)
}

// PIT registers
const (
	CNT0	uint16 = 0x40
	CNTCTL	uint16 = 0x43
	_pitfreq	= 1193182
	_pithz		= 100
	PITDIV		= _pitfreq/_pithz
)

//go:nosplit
func pit_ticks() uint {
	// counter latch command for counter 0
	cmd := uint8(0)
	Outb(CNTCTL, cmd)
	low := Inb(CNT0)
	hi := Inb(CNT0)
	return hi << 8 | low
}

//go:nosplit
func pit_enable() {
	// rate generator mode, lsb then msb (if square wave mode is used, the
	// PIT uses div/2 for the countdown since div is taken to be the period
	// of the wave)
	Outb(CNTCTL, 0x34)
	Outb(CNT0, uint8(PITDIV & 0xff))
	Outb(CNT0, uint8(PITDIV >> 8))
}

func pit_disable() {
	// disable PIT: one-shot, lsb then msb
	Outb(CNTCTL, 0x32);
	Outb(CNT0, uint8(PITDIV & 0xff))
	Outb(CNT0, uint8(PITDIV >> 8))
}

// wait until 8254 resets the counter
//go:nosplit
//go:nowritebarrierrec
func pit_phasewait() {
	// 8254 timers are 16 bits, thus always smaller than last;
	last := uint(1 << 16)
	for {
		cur := pit_ticks()
		if cur > last {
			return
		}
		last = cur
	}
}

var _lapic_quantum uint32

//go:nosplit
//go:nowritebarrierrec
func lapic_setup(calibrate bool) {
	la := uintptr(0xfee00000)

	if calibrate {
		// map lapic IO mem
		pte := pgdir_walk(la, false)
		if pte != nil && *pte & PTE_P != 0 {
			pancake("lapic mem already mapped", 0)
		}
	}

	pte := pgdir_walk(la, true)
	*pte = la | PTE_W | PTE_P | PTE_PCD
	_lapaddr = la

	lver := rlap(LAPVER)
	if lver < 0x10 {
		pancake("82489dx not supported", uintptr(lver))
	}

	// enable lapic, set spurious int vector
	apicenable := 1 << 8
	wlap(LVSPUR, uint32(apicenable | TRAP_SPUR))

	// timer: periodic, int 32
	periodic := 1 << 17
	wlap(LVTIMER, uint32(periodic | TRAP_TIMER))
	// divide by 1
	divone := uint32(0xb)
	wlap(LAPDCNT, divone)

	if calibrate {
		// figure out how many lapic ticks there are in a second; first
		// setup 8254 PIT since it has a known clock frequency. openbsd
		// uses a similar technique.
		pit_enable()

		// start lapic counting
		wlap(LAPICNT, 0x80000000)
		pit_phasewait()
		lapstart := rlap(LAPCCNT)
		cycstart := Rdtsc()

		frac := 10
		for i := 0; i < _pithz/frac; i++ {
			pit_phasewait()
		}

		lapend := rlap(LAPCCNT)
		if lapend > lapstart {
			pancake("lapic timer wrapped?", uintptr(lapend))
		}
		lapelapsed := (lapstart - lapend)*uint32(frac)
		cycelapsed := (Rdtsc() - cycstart)*uint64(frac)
		pmsg("LAPIC Mhz:")
		pnum(uintptr(lapelapsed/(1000 * 1000)))
		pmsg("\n")
		_lapic_quantum = lapelapsed / HZ

		pmsg("CPU Mhz:")
		Cpumhz = uint(cycelapsed/(1000 * 1000))
		pnum(uintptr(Cpumhz))
		pmsg("\n")
		Pspercycle = uint(1000000000000/cycelapsed)

		pit_disable()
	}

	// initial count; the LAPIC's frequency is not the same as the CPU's
	// frequency
	wlap(LAPICNT, _lapic_quantum)

	maskint := uint32(1 << 16)
	// mask cmci, lint[01], error, perf counters, and thermal sensor
	wlap(LVCMCI,    maskint)
	// unmask LINT0 and LINT1
	wlap(LVINT0,    rlap(LVINT0) &^ maskint)
	wlap(LVINT1,    rlap(LVINT1) &^ maskint)
	wlap(LVERROR,   maskint)
	wlap(LVPERF,    maskint)
	wlap(LVTHERMAL, maskint)

	ia32_apic_base := 0x1b
	reg := uintptr(Rdmsr(ia32_apic_base))
	if reg & (1 << 11) == 0 {
		pancake("lapic disabled?", reg)
	}
	if (reg >> 12) != 0xfee00 {
		pancake("weird base addr?", reg >> 12)
	}

	lreg := rlap(LVSPUR)
	if lreg & (1 << 12) != 0 {
		pmsg("EOI broadcast surpression\n")
	}
	if lreg & (1 << 9) != 0 {
		pmsg("focus processor checking\n")
	}
	if lreg & (1 << 8) == 0 {
		pmsg("apic disabled\n")
	}
}

//go:nowritebarrierrec
func proc_setup() {
	_userintaddr = funcPC(_userint)
	_sigsimaddr = funcPC(sigsim)

	chksize(TFSIZE*8, unsafe.Sizeof(threads[0].tf))
	// initialize the first thread: us
	threads[0].status = ST_RUNNING
	threads[0].p_pmap = P_kpmap

	// initialize GS pointers
	for i := range cpus {
		cpus[i]._init(&cpus[i])
	}

	lapic_setup(true)

	// 8259a - mask all irqs. see 2.5.3.6 in piix3 documentation.
	// otherwise an RTC timer interrupt (that turns into a double-fault
	// since the PIC has not been programmed yet) comes in immediately
	// after sti.
	Outb(0x20 + 1, 0xff)
	Outb(0xa0 + 1, 0xff)

	myrsp := tss_init(0)
	sysc_setup(myrsp)
	gs_set(&cpus[0])
	cpus[0].apicid = lap_id()
	Gscpu().num = 0
	Gscpu().setthread(&threads[0])
}

// XXX to prevent CPUs from calling zero_phys concurrently when allocating pmap
// pages...
var joinlock = &Spinlock_t{}

//go:nosplit
//go:nowritebarrierrec
func Ap_setup(cpunum uint) {
	// interrupts are probably already cleared
	fl := Pushcli()
	Splock(joinlock)

	Splock(pmsglock)
	_pmsg("cpu")
	_pnum(uintptr(cpunum))
	_pmsg("joined\n")
	Spunlock(pmsglock)

	if cpunum >= uint(MAXCPUS) {
		pancake("nice computer!", uintptr(cpunum))
	}
	fpuinit(false)
	lapic_setup(false)
	myrsp := tss_init(cpunum)
	sysc_setup(myrsp)
	mycpu := &cpus[cpunum]
	if mycpu.num != 0 {
		pancake("cpu id conflict", uintptr(mycpu.num))
	}
	me := lap_id()
	// sanity
	for i := range cpus {
		if cpus[i].apicid == me {
			pancake("dup apic id?", uintptr(me))
		}
	}
	mycpu.apicid = me
	fs_null()
	gs_null()
	gs_set(mycpu)
	Gscpu().num = cpunum
	// avoid write barrier before FS is set to TLS (via the "OS"
	// scheduler).
	Gscpu().setthread(nil)

	Spunlock(joinlock)
	Popcli(fl)
}

//go:nosplit
func sysc_setup(myrsp uintptr) {
	// lowest 2 bits are ignored for sysenter, but used for sysexit
	kcode64 := 1 << 3 | 3
	sysenter_cs := 0x174
	Wrmsr(sysenter_cs, kcode64)

	sysenter_eip := 0x176
	// asm_amd64.s
	sysentryaddr := funcPC(_sysentry)
	Wrmsr(sysenter_eip, int(sysentryaddr))

	sysenter_esp := 0x175
	Wrmsr(sysenter_esp, 0)
}

//go:nowritebarrierrec
func Condflush(_refp *int32, p_pmap, va uintptr, pgcount int) bool {
	var refp *uint32
	var refc uint32
	fl := Pushcli()
	cr3 := Rcr3()
	ret := true
	if cr3 != p_pmap {
		ret = false
		goto out
	}
	// runtime internal atomic doesn't have a load for int32...
	refp = (*uint32)(unsafe.Pointer(_refp))
	refc = atomic.Load(refp)
	if refc > 2 {
		ret = false
		goto out
	}
	if pgcount == 1 {
		invlpg(va)
	} else {
		Lcr3(cr3)
	}
out:
	Popcli(fl)
	return ret
}

func TLBflush() {
	// maintaining coherency between cpu.shadowcr3 and cr3 requires that
	// interrupts are cleared before reading cr3 until after loading that
	// value into c3.
	fl := Pushcli()
	Lcr3(Rcr3())
	Popcli(fl)
}

var Tlbshoot struct {
	Waitfor	int64
	P_pmap	uintptr
}

// must be nosplit since called at interrupt time
//go:nosplit
//go:nowritebarrierrec
func tlb_shootdown() {
	ct := Gscpu().mythread
	if ct != nil && Rcr3() == Tlbshoot.P_pmap {
		// lazy way for now
		Lcr3(Rcr3())
		//start := tlbshoot_pg
		//end := tlbshoot_pg + tlbshoot_count * PGSIZE
		//for ; start < end; start += PGSIZE {
		//	invlpg(start)
		//}
	}
	v := atomic.Xaddint64(&Tlbshoot.Waitfor, -1)
	if v < 0 {
		pancake("shootwait < 0", uintptr(v))
	}
	sched_resume(ct)
}

// cpu exception/interrupt vectors
const (
	TRAP_NMI	= 2
	TRAP_PGFAULT	= 14
	TRAP_SYSCALL	= 64
	TRAP_TIMER	= 32
	TRAP_DISK	= (32 + 14)
	TRAP_SPUR	= 64
	TRAP_TLBSHOOT	= 70
	TRAP_SIGRET	= 71
	TRAP_PERFMASK	= 72
	TRAP_YIELD	= 73
)

var threadlock = &Spinlock_t{}

// maximum # of runtime "OS" threads
const maxthreads = 64
var threads [maxthreads]thread_t

// thread states
const (
	ST_INVALID	= 0
	ST_RUNNABLE	= 1
	ST_RUNNING	= 2
	ST_SLEEPING	= 4
	ST_WILLSLEEP	= 5
)

// scheduler constants
const (
	HZ	= 1000
)

var _userintaddr uintptr
var _sigsimaddr uintptr
var _newtrap func(*[TFSIZE]uintptr)

// XXX remove newtrap?
func Install_traphandler(newtrap func(*[TFSIZE]uintptr)) {
	_newtrap = newtrap
}

//go:nosplit
//go:nowritebarrierrec
func stack_dump(rsp uintptr) {
	pte := pgdir_walk(rsp, false)
	_pmsg("STACK DUMP\n")
	if pte != nil && *pte & PTE_P != 0 {
		pc := 0
		p := rsp
		for i := 0; i < 70; i++ {
			pte = pgdir_walk(p, false)
			if pte != nil && *pte & PTE_P != 0 {
				n := *(*uintptr)(unsafe.Pointer(p))
				p += 8
				_pnum(n)
				if (pc % 4) == 0 {
					_pmsg("\n")
				}
				pc++
			}
		}
	} else {
		_pmsg("bad stack")
		_pnum(rsp)
	}
}

//go:nosplit
//go:nowritebarrierrec
func kernel_fault(tf *[TFSIZE]uintptr) {
	trapno := tf[TF_TRAPNO]
	_pmsg("trap frame at")
	_pnum(uintptr(unsafe.Pointer(tf)))
	_pmsg("trapno")
	_pnum(trapno)
	rip := tf[TF_RIP]
	_pmsg("rip")
	_pnum(rip)
	if trapno == TRAP_PGFAULT {
		cr2 := Rcr2()
		_pmsg("cr2")
		_pnum(cr2)
	}
	rsp := tf[TF_RSP]
	stack_dump(rsp)
	pancake("kernel fault", trapno)
}

// XXX
// may want to only ·wakeup() on most timer ints since now there is more
// overhead for timer ints during user time.
//go:nosplit
//go:nowritebarrierrec
func trap(tf *[TFSIZE]uintptr) {
	trapno := tf[TF_TRAPNO]

	if trapno == TRAP_NMI {
		if nmiprof.backtracing {
			// go's gentraceback() uses SSE instructions (to zero
			// large stack variables), so save and restore SSE regs
			// explicitly
			cpu := NMI_Gscpu()
			fxbuf := &nmiprof.percpu[cpu.num].tfx
			fxsave(fxbuf)
			nmibacktrace(tf)
			perfmask()
			fxrstor(fxbuf)
		} else {
			// prevent SSE corruption: set TS in cr0 to make sure
			// SSE instructions generate a fault
			ts := uintptr(1 << 3)
			Lcr0(Rcr0() | ts)
			perfgather(tf)
			perfmask()
			Lcr0(Rcr0() &^ ts)
		}
		_trapret(tf)
	}

	cpu := Gscpu()

	// CPU exceptions in kernel mode are fatal errors
	if trapno < TRAP_TIMER && (tf[TF_CS] & 3) == 0 {
		kernel_fault(tf)
	}

	ct := cpu.mythread

	if rflags() & TF_FL_IF != 0 {
		pancake("ints enabled in trap", 0)
	}

	if Halt != 0 {
		for {
		}
	}

	// don't add code before SSE context saving unless you've thought very
	// carefully! it is easy to accidentally and silently corrupt SSE state
	// (ie calling memmove indirectly by assignment or declaration of large
	// datatypes) before it is saved below.

	// save SSE state immediately before we clobber it
	if ct != nil {
		// if in user mode, save to user buffers and make it look like
		// Userrun returned. did the interrupt occur while in user
		// mode?
		if tf[TF_CS] & 3 != 0 {
			ufx := cpu.fxbuf
			fxsave(ufx)
			utf := cpu.tf
			*utf = *tf
			ct.tf[TF_RIP] = _userintaddr
			ct.tf[TF_RSP] = cpu.sysrsp
			ct.tf[TF_RAX] = trapno
			ct.tf[TF_RBX] = Rcr2()
			// XXXPANIC
			if trapno == TRAP_YIELD || trapno == TRAP_SIGRET {
				pancake("nyet", trapno)
			}
		} else {
			fxsave(&ct.fx)
			ct.tf = *tf
		}
	}

	yielding := false
	// these interrupts are handled specially by the runtime
	if trapno == TRAP_YIELD {
		trapno = TRAP_TIMER
		tf[TF_TRAPNO] = TRAP_TIMER
		yielding = true
	}

	if trapno == TRAP_TLBSHOOT {
		lap_eoi()
		// does not return
		tlb_shootdown()
	} else if trapno == TRAP_TIMER {
		Splock(threadlock)
		if ct != nil {
			if ct.status == ST_WILLSLEEP {
				ct.status = ST_SLEEPING
				// XXX set IF, unlock
				ct.tf[TF_RFLAGS] |= TF_FL_IF
				Spunlock(futexlock)
			} else {
				ct.status = ST_RUNNABLE
			}
		}
		wakeup()
		if !yielding {
			lap_eoi()
			if cpu.num == 0 {
				//wakeup()
				proftick()
			}
		}
		// yieldy doesn't return
		yieldy()
	} else if is_cpuex(trapno) {
		// we vet out kernel mode CPU exceptions above must be from
		// user program. thus return from Userrun() to kernel.
		sched_run(ct)
	} else if trapno == TRAP_SIGRET {
		// does not return
		sigret(ct)
	} else if trapno == TRAP_PERFMASK {
		lap_eoi()
		perfmask()
		sched_resume(ct)
	} else {
		if _newtrap != nil {
			// catch kernel faults that occur while trying to
			// handle user traps
			_newtrap(tf)
		} else {
			pancake("IRQ without ntrap", trapno)
		}
		lap_eoi()
		sched_resume(ct)
	}
	// not reached
	pancake("no returning", 0)
}

//go:nosplit
//go:nowritebarrierrec
func is_cpuex(trapno uintptr) bool {
	return trapno < 32
}

//go:nosplit
//go:nowritebarrierrec
func _tchk() {
	if rflags() & TF_FL_IF != 0 {
		pancake("must not be interruptible", 0)
	}
	if threadlock.v == 0 {
		pancake("must hold threadlock", 0)
	}
}

//go:nosplit
//go:nowritebarrierrec
func sched_halt() {
	if rflags() & TF_FL_IF != 0 {
		pancake("must not be interruptible", 0)
	}
	// busy loop waiting for runnable thread without the threadlock
	for {
		Sti()
		now := hack_nanotime()
		sidx := int(dumrand(0, uint(len(threads))))
		for n := 0; n < len(threads); n++ {
			i := (sidx + n) % len(threads)
			t := &threads[i]
			if t.status == ST_RUNNABLE {
				Cli()
				Splock(threadlock)
				_yieldy()
				Sti()
			} else if _waketimeout(now, t) {
				Cli()
				Splock(threadlock)
				wakeup()
				_yieldy()
				Sti()
			}
		}
	}
}

//go:nowritebarrierrec
//go:nosplit
func sched_run(t *thread_t) {
	if t.tf[TF_RFLAGS] & TF_FL_IF == 0 {
		pancake("thread not interurptible", 0)
	}
	// mythread never references a heap allocated object. avoid
	// writebarrier since sched_run can be executed at any time, even when
	// GC invariants do not hold (like when g.m.p == nil).
	Gscpu().setthread(t)
	fxrstor(&t.fx)
	// flush the TLB, otherwise the cpu may use a TLB entry for a page that
	// has since been unmapped
	Lcr3(Rcr3())
	_trapret(&t.tf)
}

//go:nowritebarrierrec
//go:nosplit
func sched_resume(ct *thread_t) {
	if ct != nil {
		sched_run(ct)
	} else {
		sched_halt()
	}
}

//go:nowritebarrierrec
//go:nosplit
func wakeup() {
	_tchk()
	now := hack_nanotime()
	timedout := -110
	for i := range threads {
		t := &threads[i]
		if _waketimeout(now, t) {
			t.status = ST_RUNNABLE
			t.sleepfor = 0
			t.futaddr = 0
			t.sleepret = timedout
		}
	}
}

//go:nowritebarrierrec
//go:nosplit
func _waketimeout(now int, t *thread_t) bool {
	sf := t.sleepfor
	return t.status == ST_SLEEPING && sf != -1 && sf < now
}

//go:nowritebarrierrec
//go:nosplit
func yieldy() {
	_yieldy()
	sched_halt()
}

//go:nowritebarrierrec
//go:nosplit
func _yieldy() {
	_tchk()
	cpu := Gscpu()
	ct := cpu.mythread
	var start int
	if ct != nil {
		_ti := (uintptr(unsafe.Pointer(ct)) -
		    uintptr(unsafe.Pointer(&threads[0])))/
		    unsafe.Sizeof(thread_t{})
		ti := int(_ti)
		start = (ti + 1) % maxthreads
	} else {
		start = int(dumrand(0, uint(len(threads))))
	}
	for i := 0; i < maxthreads; i++ {
		idx := (start + i) % maxthreads
		t := &threads[idx]
		if t.status == ST_RUNNABLE {
			t.status = ST_RUNNING
			Spunlock(threadlock)
			sched_run(t)
		}
	}
	*(*uintptr)(unsafe.Pointer(&cpu.mythread)) =
	    uintptr(unsafe.Pointer(nil))
	Spunlock(threadlock)
}

var _irqv struct {
	// slock protects everything in _irqv
	slock		Spinlock_t
	handlers	[64]struct {
		igp	*g
		started	bool
	}
	// flag indicating whether a thread in schedule() should check for
	// runnable IRQ-handling goroutines
	check		bool
	// bitmask of IRQs that have requested service
	irqs		uintptr
}

// IRQsched yields iff there have been no new IRQs since the last time the
// calling goroutine was scheduled.
func IRQsched(irq uint) {
	gp := getg()
	gp.m.irqn = irq
	gp.waitreason = "waiting for trap"
	mcall(irqsched_m)
}

//go:nowritebarrierrec
func irqsched_m(gp *g) {
	// have new IRQs arrived?
	irq := gp.m.irqn
	gp.m.irqn = 0
	if irq > 63 {
		throw("bad irq " + string(irq))
	}

	// dropg() before taking spinlock since it can split the stack
	pp := gp.m.p.ptr()
	dropg()

	fl := Pushcli()
	Splock(&_irqv.slock)

	status := readgstatus(gp)
	if((status&^_Gscan) != _Grunning){
		pancake("bad g status", uintptr(status))
	}

	var nstatus uint32
	var start bool
	bit := uintptr(1 << irq)
	sleeping := _irqv.irqs & bit == 0
	if sleeping {
		nstatus = _Gwaiting
		if _irqv.handlers[irq].igp != nil {
			pancake("igp exists", uintptr(irq))
		}
		setGNoWB(&_irqv.handlers[irq].igp, gp)
		start = false
	} else {
		nstatus = _Grunnable
		start = true
		// clear flag in order to detect any IRQs that occur before the
		// next IRQsched.
		_irqv.irqs &^= bit
	}

	_irqv.handlers[irq].started = start

	// _Gscan shouldn't be set since gp's status is running
	casgstatus(gp, _Grunning, nstatus)
	Spunlock(&_irqv.slock)
	Popcli(fl)

	// call runqput() only after re-enabling interrupts since runqput() can
	// split the stack
	if !sleeping {
		// casgstatus must happen before runqput
		runqput(pp, gp, true)
	}

	schedule()
}

// called from the CPU interrupt handler. must only be called while interrupts
// are disabled
//go:nosplit
func IRQwake(irq uint) {
	if irq > 63 {
		pancake("bad irq", uintptr(irq))
	}
	Splock(&_irqv.slock)
	_irqv.irqs |= 1 << irq
	_irqv.check = true
	Spunlock(&_irqv.slock)
}

// puts IRQ-handling goroutines for outstanding IRQs on the runq. called by Ms
// from findrunnable() before checking local run queue
func IRQcheck(pp *p) {
	if !_irqv.check {
		return
	}

	fl := Pushcli()
	Splock(&_irqv.slock)

	var gps [64]*g
	var gidx int
	var newirqs uintptr
	irqs := _irqv.irqs

	if !_irqv.check {
		goto out
	}
	_irqv.check = false

	if irqs == 0 {
		goto out
	}

	// wakeup the goroutine for each received IRQ
	for i := 0; i < 64; i++ {
		ibit := uintptr(1 << uint(i))
		if irqs & ibit != 0 {
			gp := _irqv.handlers[i].igp
			// the IRQ-handling goroutine has not yet called
			// IRQsched; keep trying until it does.
			if gp == nil {
				newirqs |= ibit
				continue
			}
			gst := readgstatus(gp)
			if gst &^ _Gscan != _Gwaiting {
				pancake("bad igp status", uintptr(gst))
			}
			setGNoWB(&_irqv.handlers[i].igp, nil)
			_irqv.handlers[i].started = true
			// we cannot set gstatus or put to run queue before we
			// release the spinlock since either operation may
			// block
			gps[gidx] = gp
			gidx++
		}
	}
	_irqv.irqs = newirqs
	if newirqs != 0 {
		_irqv.check = true
	}
out:
	Spunlock(&_irqv.slock)
	Popcli(fl)

	for i := 0; i < gidx; i++ {
		gp := gps[i]
		casgstatus(gp, _Gwaiting, _Grunnable)
		runqput(pp, gp, true)
	}
}

// goprofiling is implemented by simulating the SIGPROF signal. when proftick
// observes that enough time has elapsed, mksig() is used to deliver SIGPROF to
// the runtime and things are setup so the runtime returns to sigsim().
// sigsim() makes sure that, once the "signal" has been delivered, the runtime
// thread restores its pre-signal context (signals must be taken on the
// alternate stack since the signal handler pushes a lot of state to the stack
// and may clobber a goroutine stack since goroutine stacks are small). for
// simpliclity, sigsim() uses a special trap # (TRAP_SIGRET) to restore the
// pre-signal context. it is easier using a (software) trap because a trap
// switches to the interrupt stack where we can easily change the runnability
// of the current thread.

var _lastprof int

//go:nosplit
func proftick() {
	// goprofile period = 10ms
	profns := 10000000
	n := hack_nanotime()

	if n - _lastprof < profns {
		return
	}
	_lastprof = n

	// XXX this is broken; only deliver sigprof to thread that was
	// executing when the timer expired.
	for i := range threads {
		// only do fake SIGPROF if we are already
		t := &threads[i]
		if t.prof.enabled == 0 || t.doingsig != 0 {
			continue
		}
		// don't touch running threads
		if t.status != ST_RUNNABLE {
			continue
		}
		SIGPROF := int32(27)
		mksig(t, SIGPROF)
	}
}

// these are defined by linux since we lie to the go build system that we are
// running on linux...
type ucontext_t struct {
	uc_flags	uintptr
	uc_link		uintptr
	uc_stack struct {
		sp	uintptr
		flags	int32
		size	uint64
	}
	uc_mcontext struct {
		r8	uintptr
		r9	uintptr
		r10	uintptr
		r11	uintptr
		r12	uintptr
		r13	uintptr
		r14	uintptr
		r15	uintptr
		rdi	uintptr
		rsi	uintptr
		rbp	uintptr
		rbx	uintptr
		rdx	uintptr
		rax	uintptr
		rcx	uintptr
		rsp	uintptr
		rip	uintptr
		eflags	uintptr
		cs	uint16
		gs	uint16
		fs	uint16
		__pad0	uint16
		err	uintptr
		trapno	uintptr
		oldmask	uintptr
		cr2	uintptr
		fpptr	uintptr
		res	[8]uintptr
	}
	uc_sigmask	uintptr
}

//go:nosplit
func mksig(t *thread_t, signo int32) {
	if t.sigstack == 0 {
		pancake("no sig stack", t.sigstack)
	}
	// save old context for sigret
	if t.tf[TF_RFLAGS] & TF_FL_IF == 0 {
		pancake("thread uninterruptible?", 0)
	}
	t.sigtf = t.tf
	t.sigfx = t.fx
	t.status = ST_RUNNABLE
	t.doingsig = 1

	rsp := t.sigstack + t.sigsize
	ucsz := unsafe.Sizeof(ucontext_t{})
	rsp -= ucsz
	_ctxt := rsp
	ctxt := (*ucontext_t)(unsafe.Pointer(_ctxt))

	// the profiler only uses rip and rsp of the context...
	memclrNoHeapPointers(unsafe.Pointer(_ctxt), ucsz)
	ctxt.uc_mcontext.rip = t.tf[TF_RIP]
	ctxt.uc_mcontext.rsp = t.tf[TF_RSP]

	// simulate call to sigsim with args
	rsp -= 8
	*(*uintptr)(unsafe.Pointer(rsp)) = _ctxt
	// nil siginfo_t
	rsp -= 8
	*(*uintptr)(unsafe.Pointer(rsp)) = 0
	rsp -= 8
	*(*uintptr)(unsafe.Pointer(rsp)) = uintptr(signo)
	// bad return addr shouldn't be reached
	rsp -= 8
	*(*uintptr)(unsafe.Pointer(rsp)) = 0

	t.tf[TF_RSP] = rsp
	t.tf[TF_RIP] = _sigsimaddr
}

//go:nosplit
func sigsim(signo int32, si unsafe.Pointer, ctx *ucontext_t) {
	// the purpose of fakesig is to enter the runtime's usual signal
	// handler from go code. the signal handler uses sys5abi, so fakesig
	// converts between calling conventions.
	fakesig(signo, nil, ctx)
	mktrap(TRAP_SIGRET)
}

//go:nosplit
func sigret(t *thread_t) {
	if t.status != ST_RUNNING {
		pancake("uh oh!", uintptr(t.status))
	}
	t.tf = t.sigtf
	t.fx = t.sigfx
	t.doingsig = 0
	if t.status != ST_RUNNING {
		pancake("wut", uintptr(t.status))
	}
	sched_run(t)
}

// if sigsim() is used to deliver signals other than SIGPROF, you will need to
// construct siginfo_t and more of context.

func find_empty(sz uintptr) uintptr {
	v := caddr(0, 0, 256, 0, 0)
	cantuse := uintptr(0xf0)
	for {
		pte := pgdir_walk(v, false)
		if pte == nil || (*pte != cantuse && *pte & PTE_P == 0) {
			failed := false
			for i := uintptr(0); i < sz; i += PGSIZE {
				pte = pgdir_walk(v + i, false)
				if pte != nil &&
				    (*pte & PTE_P != 0 || *pte == cantuse) {
					failed = true
					v += i
					break
				}
			}
			if !failed {
				return v
			}
		}
		v += PGSIZE
	}
}

func prot_none(v, sz uintptr) {
	for i := uintptr(0); i < sz; i += PGSIZE {
		pte := pgdir_walk(v + i, true)
		if pte != nil {
			*pte = *pte & ^PTE_P
			invlpg(v + i)
		}
	}
}

var maplock = &Spinlock_t{}

// this flag makes hack_mmap panic if a new pml4 entry is ever added to the
// kernel's pmap. we want to make sure all kernel mappings added after bootup
// fall into the same pml4 entry so that all the kernel mappings can be easily
// shared in user process pmaps.
var _nopml4 bool

func Pml4freeze() {
	_nopml4 = true
}

// this function is dead-code; its purpose is to ensure that the compiler
// generates an error if the arguments/return values of the runtime functions
// do not match the hack hooks...
func test_func_consist() {
	if r1, r2 := hack_mmap(0, 0, 0, 0, 0, 0); r1 == 0 || r2 != 0 {
	}
	if r1, r2 := sysMmap(nil, 0, 0, 0, 0, 0); r1 == nil || r2 != 0 {
	}

	hack_munmap(0, 0)
	sysMunmap(nil, 0)

	hack_exit(0)
	exit(0)

	{
		if r := write(0, nil, 0); r == 0 {
		}
		if r := hack_write(0, 0, 0); r == 0 {
		}
		usleep(0)
		hack_usleep(0)
	}
	if r1 := nanotime(); r1 == 0 {
	}
	if r1 := hack_nanotime(); r1 == 0 {
	}

	if r1 := futex(nil, 0, 0, nil, nil, 0); r1 != 0 {
	}
	if r1 := hack_futex(nil, 0, 0, nil, nil, 0); r1 != 0 {
	}

	if r1 := clone(0, nil, nil, nil, nil); r1 != 0 {
	}
	if r1 := hack_clone(0, 0, nil, nil, 0); r1 != 0 {
	}

	sigaltstack(nil, nil)
	hack_sigaltstack(nil, nil)

	// importing syscall causes build to fail?
	//if a, b, c := syscall.Syscall(0, 0, 0, 0); a == b || c == 0 {
	//}
	if a, b, c := hack_syscall(0, 0, 0, 0); a == b || c == 0 {
	}
}

//var didsz uintptr

func hack_mmap(va, _sz uintptr, _prot uint32, _flags uint32,
    fd int32, offset int32) (uintptr, int) {
	fl := Pushcli()
	Splock(maplock)

	MAP_ANON := uintptr(0x20)
	MAP_PRIVATE := uintptr(0x2)
	PROT_NONE := uintptr(0x0)
	PROT_WRITE := uintptr(0x2)

	prot := uintptr(_prot)
	flags := uintptr(_flags)
	var vaend uintptr
	var perms uintptr
	var ret uintptr
	var err int
	var t uintptr
	pgleft := pglast - pgfirst
	sz := pgroundup(_sz)
	if sz > pgleft {
		ret = ^uintptr(0)
		err = -12 // ENOMEM
		goto out
	}
	sz = pgroundup(va + _sz)
	sz -= pgrounddown(va)
	if va == 0 {
		//_pmsg("ZERO\n")
		va = find_empty(sz)
	}
	vaend = caddr(VUEND, 0, 0, 0, 0)
	//_pmsg("--"); _pnum(didsz); _pmsg("--\n")
	//_pnum(va); _pmsg("\n")
	//_pnum(sz); _pmsg("\n")
	//_pnum(va + sz); _pmsg("\n")
	//_pnum(vaend); _pmsg("\n")
	if va >= vaend || va + sz >= vaend {
		pancake("va space exhausted", va)
	}

	t = MAP_ANON | MAP_PRIVATE
	if flags & t != t {
		pancake("unexpected flags", flags)
	}
	perms = PTE_P
	if prot == PROT_NONE {
		//_pmsg("PROT_NONE\n")
		prot_none(va, sz)
		ret = va
		goto out
	}

	if prot & PROT_WRITE != 0 {
		perms |= PTE_W
	}

	if _nopml4 {
		eidx := pml4x(va + sz - 1)
		for sidx := pml4x(va); sidx <= eidx; sidx++ {
			pml4 := caddr(VREC, VREC, VREC, VREC, sidx)
			pml4e := (*uintptr)(unsafe.Pointer(pml4))
			if *pml4e & PTE_P == 0 {
				pancake("new pml4 entry to kernel pmap", va)
			}
		}
	}

	for i := uintptr(0); i < sz; i += PGSIZE {
		alloc_map(va + i, perms, true)
	}
	ret = va
	//didsz += sz
out:
	Spunlock(maplock)
	Popcli(fl)
	return ret, err
}

func hack_munmap(v, _sz uintptr) {
	fl := Pushcli()
	Splock(maplock)
	sz := pgroundup(_sz)
	cantuse := uintptr(0xf0)
	for i := uintptr(0); i < sz; i += PGSIZE {
		va := v + i
		pte := pgdir_walk(va, false)
		if pml4x(va) >= VUEND {
			pancake("high unmap", va)
		}
		// XXX goodbye, memory
		if pte != nil && *pte & PTE_P != 0 {
			// make sure these pages aren't remapped via
			// hack_munmap
			*pte = cantuse
			invlpg(va)
		}
	}
	pmsg("POOF\n")
	Spunlock(maplock)
	Popcli(fl)
}

func thread_avail() int {
	_tchk()
	for i := range threads {
		if threads[i].status == ST_INVALID {
			return i
		}
	}
	pancake("no available threads", maxthreads)
	return -1
}

func clone_wrap(rip uintptr) {
	clone_call(rip)
	pancake("clone_wrap returned", 0)
}

var _cloneid int32

//go:nowritebarrierrec
func hack_clone(flags uint32, rsp uintptr, mp *m, gp *g, fn uintptr) int32 {
	// _CLONE_SYSVSEM is specified only for strict qemu-arm64 checks; the
	// runtime doesn't use sysv sems, fortunately
	chk := uint32(_CLONE_VM | _CLONE_FS | _CLONE_FILES | _CLONE_SIGHAND |
	    _CLONE_THREAD | _CLONE_SYSVSEM)
	if flags != chk {
		pancake("unexpected clone args", uintptr(flags))
	}
	cloneaddr := funcPC(clone_wrap)

	fl := Pushcli()
	Splock(threadlock)
	_cloneid++
	ret := _cloneid

	ti := thread_avail()
	// provide fn as arg to clone_wrap
	rsp -= 8
	*(*uintptr)(unsafe.Pointer(rsp)) = fn
	rsp -= 8
	// bad return address
	*(*uintptr)(unsafe.Pointer(rsp)) = 0

	mt := &threads[ti]
	memclrNoHeapPointers(unsafe.Pointer(mt), unsafe.Sizeof(thread_t{}))
	mt.tf[TF_CS] = KCODE64 << 3
	mt.tf[TF_RSP] = rsp
	mt.tf[TF_RIP] = cloneaddr
	mt.tf[TF_RFLAGS] = rflags() | TF_FL_IF
	mt.tf[TF_GSBASE] = uintptr(unsafe.Pointer(&mp.tls[0])) + 8

	// avoid write barrier for mp here since we have interrupts clear. Ms
	// are always reachable from allm anyway. see comments in runtime2.go
	//gp.m = mp
	setMNoWB(&gp.m, mp)
	mp.tls[0] = uintptr(unsafe.Pointer(gp))
	mp.procid = uint64(ti)
	mt.status = ST_RUNNABLE
	mt.p_pmap = P_kpmap

	mt.fx = Fxinit

	Spunlock(threadlock)
	Popcli(fl)

	return ret
}

// XXX remove goprof stuff
func hack_setitimer(timer uint32, new, old *itimerval) {
	TIMER_PROF := uint32(2)
	if timer != TIMER_PROF {
		pancake("weird timer", uintptr(timer))
	}

	fl := Pushcli()
	ct := Gscpu().mythread
	nsecs := new.it_interval.tv_sec * 1000000000 +
	    new.it_interval.tv_usec * 1000
	if nsecs != 0 {
		ct.prof.enabled = 1
	} else {
		ct.prof.enabled = 0
	}
	Popcli(fl)
}

func hack_sigaltstack(new, old *stackt) {
	fl := Pushcli()
	ct := Gscpu().mythread
	SS_DISABLE := int32(2)
	if old != nil {
		if ct.sigstack == 0 {
			old.ss_flags = SS_DISABLE
		} else {
			old.ss_sp = (*byte)(unsafe.Pointer(ct.sigstack))
			old.ss_size = ct.sigsize
			old.ss_flags = 0
		}
	}
	if new != nil {
		if new.ss_flags & SS_DISABLE != 0 {
			ct.sigstack = 0
			ct.sigsize = 0
		} else {
			ct.sigstack = uintptr(unsafe.Pointer(new.ss_sp))
			ct.sigsize = new.ss_size
		}
	}
	Popcli(fl)
}

func hack_write(fd int, bufn uintptr, sz uint32) int64 {
	if fd != 1 && fd != 2 {
		pancake("unexpected fd", uintptr(fd))
	}
	fl := Pushcli()
	Splock(pmsglock)
	c := uintptr(sz)
	for i := uintptr(0); i < c; i++ {
		p := (*int8)(unsafe.Pointer(bufn + i))
		putch(*p)
	}
	Spunlock(pmsglock)
	Popcli(fl)
	return int64(sz)
}

// "/etc/localtime"
var fnwhite = []int8{0x2f, 0x65, 0x74, 0x63, 0x2f, 0x6c, 0x6f, 0x63, 0x61,
    0x6c, 0x74, 0x69, 0x6d, 0x65}

// a is the C string.
func cstrmatch(a uintptr, b []int8) bool {
	for i, c := range b {
		p := (*int8)(unsafe.Pointer(a + uintptr(i)))
		if *p != c {
			return false
		}
	}
	return true
}

func hack_syscall(trap, a1, a2, a3 int64) (int64, int64, int64) {
	switch trap {
	case 1:
		r1 := hack_write(int(a1), uintptr(a2), uint32(a3))
		return r1, 0, 0
	case 2:
		enoent := int64(-2)
		if !cstrmatch(uintptr(a1), fnwhite) {
			pancake("unexpected open", 0)
		}
		return 0, 0, enoent
	default:
		pancake("unexpected syscall", uintptr(trap))
	}
	// not reached
	return 0, 0, -1
}

var futexlock = &Spinlock_t{}

// stack splitting prologue is not ok here, even though hack_futex is not
// called during interrupt context, because notetsleepg thinks hack_futex makes
// a system call and thus calls "entersyscallblock" which sets a flag that
// causes a panic if the stack needs to be split or if the g is preempted
// (though stackcheck() call below makes sure the stack is not overflowed).
//go:nosplit
func hack_futex(uaddr *int32, op, val int32, to *timespec, uaddr2 *int32,
    val2 int32) int64 {
	stackcheck()
	FUTEX_WAIT := int32(0) | _FUTEX_PRIVATE_FLAG
	FUTEX_WAKE := int32(1) | _FUTEX_PRIVATE_FLAG
	uaddrn := uintptr(unsafe.Pointer(uaddr))
	ret := 0
	switch op {
	case FUTEX_WAIT:
		Cli()
		Splock(futexlock)
		dosleep := *uaddr == val
		if dosleep {
			ct := Gscpu().mythread
			ct.futaddr = uaddrn
			ct.status = ST_WILLSLEEP
			ct.sleepfor = -1
			if to != nil {
				t := to.tv_sec * 1000000000
				t += to.tv_nsec
				ct.sleepfor = hack_nanotime() + int(t)
			}
			mktrap(TRAP_YIELD)
			// scheduler unlocks ·futexlock and returns with
			// interrupts enabled...
			Cli()
			ret = Gscpu().mythread.sleepret
			Sti()
		} else {
			Spunlock(futexlock)
			Sti()
			eagain := -11
			ret = eagain
		}
	case FUTEX_WAKE:
		woke := 0
		Cli()
		Splock(futexlock)
		Splock(threadlock)
		for i := 0; i < maxthreads && val > 0; i++ {
			t := &threads[i]
			st := t.status
			if t.futaddr == uaddrn && st == ST_SLEEPING {
				t.status = ST_RUNNABLE
				t.sleepfor = 0
				t.futaddr = 0
				t.sleepret = 0
				val--
				woke++
			}
		}
		Spunlock(threadlock)
		Spunlock(futexlock)
		Sti()
		ret = woke
	default:
		pancake("unexpected futex op", uintptr(op))
	}
	return int64(ret)
}

func hack_usleep(delay int64) {
	ts := timespec{}
	ts.tv_sec = delay/1000000
	ts.tv_nsec = (delay%1000000)*1000
	dummy := int32(0)
	FUTEX_WAIT := int32(0) | _FUTEX_PRIVATE_FLAG
	hack_futex(&dummy, FUTEX_WAIT, 0, &ts, nil, 0)
}

func hack_exit(code int32) {
	Cli()
	Gscpu().mythread.status = ST_INVALID
	pmsg("exit with code")
	pnum(uintptr(code))
	pmsg(".\nhalting\n")
	atomic.Store(&Halt, 1)
	for {
	}
}

// called in interupt context
//go:nosplit
func hack_nanotime() int {
	cyc := uint(Rdtsc())
	return int(cyc*Pspercycle/1000)
}

func Vtop(va unsafe.Pointer) (uintptr, bool) {
	van := uintptr(va)
	pte := pgdir_walk(van, false)
	if pte == nil || *pte & PTE_P == 0 {
		return 0, false
	}
	base := pte_addr(*pte)
	return base + (van & PGOFFMASK), true
}

// XXX also called in interupt context; remove when trapstub is moved into
// runtime
//go:nosplit
func Nanotime() int {
	return hack_nanotime()
}

// useful for basic tests of filesystem durability
func Crash() {
	pmsg("CRASH!\n")
	atomic.Store(&Halt, 1)
	for {
	}
}

// XXX also called in interupt context; remove when trapstub is moved into
// runtime
//go:nosplit
func Pnum(n int) {
	pnum(uintptr(n))
}

func GCmarktime() int {
	return int(work.totaltime)
}

func GCbgsweeptime() int {
	return int(work.bgsweeptime)
}

func GCwbenabledtime() int {
	return int(wbenabledtime)
}

func Heapsz() int {
	return int(memstats.next_gc)
}

func Setheap(n int) {
	heapminimum = uint64(n)
}

// the units of maxheap and totalres is bytes
var _maxheap int64 = 1 << 30

type res_t struct {
	maxheap		int64
	ostanding	int64
	// reservations for ops that have finished; only finished ops must have
	// their outstanding reservations reduced to actual live by GC
	fin		int64
	gclive		int64
}

var res = res_t{maxheap: _maxheap}

func SetMaxheap(n int) {
	res.maxheap = int64(n)
}

func gcrescycle() {
	p := (*uint64)(unsafe.Pointer(&res.fin))
	var rl int64
	for {
		rl = atomic.Loadint64(&res.fin)
		atomic.Xaddint64(&res.gclive, rl)
		if atomic.Cas64(p, uint64(rl), 0) {
			break
		}
		atomic.Xaddint64(&res.gclive, -rl)
	}
}

// returns true if the caller must evict their previous allocations (if any).
// will use previous iterations reservation credit, if available.
func Cacheres(_res int, init bool) bool {
	res := int64(_res)
	//gp := getg()
	//used := gp.res.cacheallocs
	//gp.res.cacheallocs = 0
	//if !init && used < res {
	//	res = used
	//}
	return _restake(res)
}

func Cacheaccount() {
	gp := getg()
	if gp.res.allocs < gp.res.took {
		gp.res.allocs = gp.res.took
	}
}

func GCDebug(n int) {
	debug.gctrace = int32(n)
}

func Memremain() int {
	a := atomic.Loadint64(&res.ostanding)
	b := atomic.Loadint64(&res.fin)
	c := atomic.Loadint64(&res.gclive)
	rem := res.maxheap - a - b - c
	return int(rem)
}

func Memleak(_n int) bool {
	n := int64(_n)
	r := _restake(n)
	return r
}

func Memreserve(_n int) bool {
	want := int64(_n)
	return _restake(want)
}

func Memresadd(_n int) bool {
	return Memreserve(_n)
}

func _restake(want int64) bool {
	for {
		o := atomic.Loadint64(&res.ostanding)
		b := atomic.Loadint64(&res.fin)
		c := atomic.Loadint64(&res.gclive)

		if o + b + c + want > res.maxheap {
			return false
		}
		p := (*uint64)(unsafe.Pointer(&res.ostanding))
		if atomic.Cas64(p, uint64(o), uint64(o + want)) {
			break
		}
	}
	g := getg()
	g.res.took += want
	return true
}

func Memunres() int {
	g := getg()
	r := g.res.took
	alloc := g.res.allocs
	g.res.allocs, g.res.took = 0, 0

	used := r
	if alloc < used {
		used = alloc
	}

	atomic.Xaddint64(&res.fin, used)
	atomic.Xaddint64(&res.ostanding, -r)
	return -1
}

func Gptr() unsafe.Pointer {
	gp := getg()
	return gp.current
}

func Setgptr(p unsafe.Pointer) {
	gp := getg()
	gp.current = p
}

//go:nosplit
//go:nowritebarrierrec
func setsig(i uint32, fn uintptr) {
	var sa sigactiont
	sa.sa_flags = _SA_SIGINFO | _SA_ONSTACK | _SA_RESTORER | _SA_RESTART
	sigfillset(&sa.sa_mask)
	// Although Linux manpage says "sa_restorer element is obsolete and
	// should not be used". x86_64 kernel requires it. Only use it on
	// x86.
	if GOARCH == "386" || GOARCH == "amd64" {
		sa.sa_restorer = funcPC(sigreturn)
	}
	if fn == funcPC(sighandler) {
		if iscgo {
			fn = funcPC(cgoSigtramp)
		} else {
			fn = funcPC(sigtramp)
		}
	}
	sa.sa_handler = fn
	sigaction(i, &sa, nil)
}

//go:nosplit
//go:nowritebarrierrec
func setsigstack(i uint32) {
	var sa sigactiont
	sigaction(i, nil, &sa)
	if sa.sa_flags&_SA_ONSTACK != 0 {
		return
	}
	sa.sa_flags |= _SA_ONSTACK
	sigaction(i, &sa, nil)
}

//go:nosplit
//go:nowritebarrierrec
func getsig(i uint32) uintptr {
	var sa sigactiont
	sigaction(i, nil, &sa)
	return sa.sa_handler
}

// setSignaltstackSP sets the ss_sp field of a stackt.
//go:nosplit
func setSignalstackSP(s *stackt, sp uintptr) {
	*(*uintptr)(unsafe.Pointer(&s.ss_sp)) = sp
}

func (c *sigctxt) fixsigcode(sig uint32) {
}

// sysSigaction calls the rt_sigaction system call.
//go:nosplit
func sysSigaction(sig uint32, new, old *sigactiont) {
	if rt_sigaction(uintptr(sig), new, old, unsafe.Sizeof(sigactiont{}.sa_mask)) != 0 {
		// Use system stack to avoid split stack overflow on ppc64/ppc64le.
		systemstack(func() {
			throw("sigaction failed")
		})
	}
}

// rt_sigaction is implemented in assembly.
//go:noescape
func rt_sigaction(sig uintptr, new, old *sigactiont, size uintptr) int32<|MERGE_RESOLUTION|>--- conflicted
+++ resolved
@@ -784,10 +784,8 @@
 		return
 	}
 
-<<<<<<< HEAD
 	did := gentraceback(pc, sp, 0, gp, 0, &buf[0], len(buf), nil,
 	    nil, _TraceTrap|_TraceJumpStack)
-	Tots += did
 	buf = buf[:did]
 	need := uint64(len(buf) + 1)
 	last := atomic.Xadd64(&nmiprof.bufidx, int64(need))
@@ -799,36 +797,6 @@
 		copy(dst, buf)
 	} else {
 		Lost.Full++
-=======
-	var stklock *g
-	flags := uint(_TraceTrap)
-	if gp.m.curg != nil && gcTryLockStackBarriers(gp.m.curg) {
-		stklock = gp.m.curg
-		flags |= _TraceJumpStack
-	}
-	if gp != gp.m.curg || stklock != nil {
-		did := gentraceback(pc, sp, 0, gp, 0, &buf[0], len(buf), nil,
-		    nil, flags)
-		buf = buf[:did]
-		need := uint64(len(buf) + 1)
-		last := atomic.Xadd64(&nmiprof.bufidx, int64(need))
-		idx := last - need
-		if last < uint64(len(nmiprof.buf)) {
-			dst := nmiprof.buf[idx:]
-			dst[0] = 0xdeadbeefdeadbeef
-			dst = dst[1:]
-			copy(dst, buf)
-		} else {
-			//Lost.Full++
-		}
-
-	} else {
-		_addone(tf[TF_RIP])
-		//Lost.Go++
-	}
-	if stklock != nil {
-		gcUnlockStackBarriers(stklock)
->>>>>>> 5e7ee047
 	}
 }
 
